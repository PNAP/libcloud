# Licensed to the Apache Software Foundation (ASF) under one or more
# contributor license agreements.  See the NOTICE file distributed with
# this work for additional information regarding copyright ownership.
# The ASF licenses this file to You under the Apache License, Version 2.0
# (the "License"); you may not use this file except in compliance with
# the License.  You may obtain a copy of the License at
#
#     http://www.apache.org/licenses/LICENSE-2.0
#
# Unless required by applicable law or agreed to in writing, software
# distributed under the License is distributed on an "AS IS" BASIS,
# WITHOUT WARRANTIES OR CONDITIONS OF ANY KIND, either express or implied.
# See the License for the specific language governing permissions and
# limitations under the License.

"""
Common / shared code for handling authentication against OpenStack identity
service (Keystone).
"""

import datetime

from libcloud.utils.py3 import httplib
from libcloud.utils.iso8601 import parse_date

from libcloud.common.base import (ConnectionUserAndKey, Response,
                                  CertificateConnection)
from libcloud.compute.types import (LibcloudError, InvalidCredsError,
                                    MalformedResponseError)

try:
    import simplejson as json
except ImportError:
    import json

AUTH_API_VERSION = '1.1'

# Auth versions which contain token expiration information.
AUTH_VERSIONS_WITH_EXPIRES = [
    '1.1',
    '2.0',
    '2.0_apikey',
    '2.0_password',
    '2.0_voms',
    '3.0',
    '3.x_password',
    '3.x_oidc_access_token'
]

# How many seconds to subtract from the auth token expiration time before
# testing if the token is still valid.
# The time is subtracted to account for the HTTP request latency and prevent
# user from getting "InvalidCredsError" if token is about to expire.
AUTH_TOKEN_EXPIRES_GRACE_SECONDS = 5


__all__ = [
    'OpenStackIdentityVersion',
    'OpenStackIdentityDomain',
    'OpenStackIdentityProject',
    'OpenStackIdentityUser',
    'OpenStackIdentityRole',

    'OpenStackServiceCatalog',
    'OpenStackServiceCatalogEntry',
    'OpenStackServiceCatalogEntryEndpoint',
    'OpenStackIdentityEndpointType',

    'OpenStackIdentityConnection',
    'OpenStackIdentity_1_0_Connection',
    'OpenStackIdentity_1_1_Connection',
    'OpenStackIdentity_2_0_Connection',
    'OpenStackIdentity_2_0_Connection_VOMS',
    'OpenStackIdentity_3_0_Connection',
    'OpenStackIdentity_3_0_Connection_OIDC_access_token',

    'get_class_for_auth_version'
]


class OpenStackIdentityEndpointType(object):
    """
    Enum class for openstack identity endpoint type.
    """
    INTERNAL = 'internal'
    EXTERNAL = 'external'
    ADMIN = 'admin'


class OpenStackIdentityTokenScope(object):
    """
    Enum class for openstack identity token scope.
    """
    PROJECT = 'project'
    DOMAIN = 'domain'
    UNSCOPED = 'unscoped'


class OpenStackIdentityVersion(object):
    def __init__(self, version, status, updated, url):
        self.version = version
        self.status = status
        self.updated = updated
        self.url = url

    def __repr__(self):
        return (('<OpenStackIdentityVersion version=%s, status=%s, '
                 'updated=%s, url=%s>' %
                 (self.version, self.status, self.updated, self.url)))


class OpenStackIdentityDomain(object):
    def __init__(self, id, name, enabled):
        self.id = id
        self.name = name
        self.enabled = enabled

    def __repr__(self):
        return (('<OpenStackIdentityDomain id=%s, name=%s, enabled=%s>' %
                 (self.id, self.name, self.enabled)))


class OpenStackIdentityProject(object):
    def __init__(self, id, name, description, enabled, domain_id=None):
        self.id = id
        self.name = name
        self.description = description
        self.enabled = enabled
        self.domain_id = domain_id

    def __repr__(self):
        return (('<OpenStackIdentityProject id=%s, domain_id=%s, name=%s, '
                 'enabled=%s>' %
                 (self.id, self.domain_id, self.name, self.enabled)))


class OpenStackIdentityRole(object):
    def __init__(self, id, name, description, enabled):
        self.id = id
        self.name = name
        self.description = description
        self.enabled = enabled

    def __repr__(self):
        return (('<OpenStackIdentityRole id=%s, name=%s, description=%s, '
                 'enabled=%s>' % (self.id, self.name, self.description,
                                  self.enabled)))


class OpenStackIdentityUser(object):
    def __init__(self, id, domain_id, name, email, description, enabled):
        self.id = id
        self.domain_id = domain_id
        self.name = name
        self.email = email
        self.description = description
        self.enabled = enabled

    def __repr__(self):
        return (('<OpenStackIdentityUser id=%s, domain_id=%s, name=%s, '
                 'email=%s, enabled=%s>' % (self.id, self.domain_id, self.name,
                                            self.email, self.enabled)))


class OpenStackServiceCatalog(object):
    """
    http://docs.openstack.org/api/openstack-identity-service/2.0/content/

    This class should be instantiated with the contents of the
    'serviceCatalog' in the auth response. This will do the work of figuring
    out which services actually exist in the catalog as well as split them up
    by type, name, and region if available
    """

    _auth_version = None
    _service_catalog = None

    def __init__(self, service_catalog, auth_version=AUTH_API_VERSION):
        self._auth_version = auth_version

        # Check this way because there are a couple of different 2.0_*
        # auth types.
        if '3.x' in self._auth_version:
            entries = self._parse_service_catalog_auth_v3(
                service_catalog=service_catalog)
        elif '2.0' in self._auth_version:
            entries = self._parse_service_catalog_auth_v2(
                service_catalog=service_catalog)
        elif ('1.1' in self._auth_version) or ('1.0' in self._auth_version):
            entries = self._parse_service_catalog_auth_v1(
                service_catalog=service_catalog)
        else:
            raise LibcloudError('auth version "%s" not supported'
                                % (self._auth_version))

        # Force consistent ordering by sorting the entries
        entries = sorted(entries,
                         key=lambda x: x.service_type + (x.service_name or ''))
        self._entries = entries  # stories all the service catalog entries

    def get_entries(self):
        """
        Return all the entries for this service catalog.

        :rtype: ``list`` of :class:`.OpenStackServiceCatalogEntry`
        """
        return self._entries

    def get_catalog(self):
        """
        Deprecated in the favor of ``get_entries`` method.
        """
        return self.get_entries()

    def get_public_urls(self, service_type=None, name=None):
        """
        Retrieve all the available public (external) URLs for the provided
        service type and name.
        """
        endpoints = self.get_endpoints(service_type=service_type,
                                       name=name)

        result = []
        for endpoint in endpoints:
            endpoint_type = endpoint.endpoint_type
            if endpoint_type == OpenStackIdentityEndpointType.EXTERNAL:
                result.append(endpoint.url)

        return result

    def get_endpoints(self, service_type=None, name=None):
        """
        Retrieve all the endpoints for the provided service type and name.

        :rtype: ``list`` of :class:`.OpenStackServiceCatalogEntryEndpoint`
        """
        endpoints = []

        for entry in self._entries:
            # Note: "if XXX and YYY != XXX" comparison is used to support
            # partial lookups.
            # This allows user to pass in only one argument to the method (only
            # service_type or name), both of them or neither.
            if service_type and entry.service_type != service_type:
                continue

            if name and entry.service_name != name:
                continue

            for endpoint in entry.endpoints:
                endpoints.append(endpoint)

        return endpoints

    def get_endpoint(self, service_type=None, name=None, region=None,
                     endpoint_type=OpenStackIdentityEndpointType.EXTERNAL):
        """
        Retrieve a single endpoint using the provided criteria.

        Note: If no or more than one matching endpoint is found, an exception
        is thrown.
        """
        endpoints = []

        for entry in self._entries:
            if service_type and entry.service_type != service_type:
                continue

            if name and entry.service_name != name:
                continue

            for endpoint in entry.endpoints:
                if region and endpoint.region != region:
                    continue

                if endpoint_type and endpoint.endpoint_type != endpoint_type:
                    continue

                endpoints.append(endpoint)

        if len(endpoints) == 1:
            return endpoints[0]
        elif len(endpoints) > 1:
            raise ValueError('Found more than 1 matching endpoint')
        else:
            raise LibcloudError('Could not find specified endpoint')

    def get_regions(self, service_type=None):
        """
        Retrieve a list of all the available regions.

        :param service_type: If specified, only return regions for this
                             service type.
        :type service_type: ``str``

        :rtype: ``list`` of ``str``
        """
        regions = set()

        for entry in self._entries:
            if service_type and entry.service_type != service_type:
                continue

            for endpoint in entry.endpoints:
                if endpoint.region:
                    regions.add(endpoint.region)

        return sorted(list(regions))

    def get_service_types(self, region=None):
        """
        Retrieve all the available service types.

        :param region: Optional region to retrieve service types for.
        :type region: ``str``

        :rtype: ``list`` of ``str``
        """
        service_types = set()

        for entry in self._entries:
            include = True

            for endpoint in entry.endpoints:
                if region and endpoint.region != region:
                    include = False
                    break

            if include:
                service_types.add(entry.service_type)

        return sorted(list(service_types))

    def get_service_names(self, service_type=None, region=None):
        """
        Retrieve list of service names that match service type and region.

        :type service_type: ``str``
        :type region: ``str``

        :rtype: ``list`` of ``str``
        """
        names = set()

        if '2.0' not in self._auth_version:
            raise ValueError('Unsupported version: %s' % (self._auth_version))

        for entry in self._entries:
            if service_type and entry.service_type != service_type:
                continue

            include = True
            for endpoint in entry.endpoints:
                if region and endpoint.region != region:
                    include = False
                    break

            if include and entry.service_name:
                names.add(entry.service_name)

        return sorted(list(names))

    def _parse_service_catalog_auth_v1(self, service_catalog):
        entries = []

        for service, endpoints in service_catalog.items():
            entry_endpoints = []
            for endpoint in endpoints:
                region = endpoint.get('region', None)

                public_url = endpoint.get('publicURL', None)
                private_url = endpoint.get('internalURL', None)

                if public_url:
                    entry_endpoint = OpenStackServiceCatalogEntryEndpoint(
                        region=region, url=public_url,
                        endpoint_type=OpenStackIdentityEndpointType.EXTERNAL)
                    entry_endpoints.append(entry_endpoint)

                if private_url:
                    entry_endpoint = OpenStackServiceCatalogEntryEndpoint(
                        region=region, url=private_url,
                        endpoint_type=OpenStackIdentityEndpointType.INTERNAL)
                    entry_endpoints.append(entry_endpoint)

            entry = OpenStackServiceCatalogEntry(service_type=service,
                                                 endpoints=entry_endpoints)
            entries.append(entry)

        return entries

    def _parse_service_catalog_auth_v2(self, service_catalog):
        entries = []

        for service in service_catalog:
            service_type = service['type']
            service_name = service.get('name', None)

            entry_endpoints = []
            for endpoint in service.get('endpoints', []):
                region = endpoint.get('region', None)

                public_url = endpoint.get('publicURL', None)
                private_url = endpoint.get('internalURL', None)

                if public_url:
                    entry_endpoint = OpenStackServiceCatalogEntryEndpoint(
                        region=region, url=public_url,
                        endpoint_type=OpenStackIdentityEndpointType.EXTERNAL)
                    entry_endpoints.append(entry_endpoint)

                if private_url:
                    entry_endpoint = OpenStackServiceCatalogEntryEndpoint(
                        region=region, url=private_url,
                        endpoint_type=OpenStackIdentityEndpointType.INTERNAL)
                    entry_endpoints.append(entry_endpoint)

            entry = OpenStackServiceCatalogEntry(service_type=service_type,
                                                 endpoints=entry_endpoints,
                                                 service_name=service_name)
            entries.append(entry)

        return entries

    def _parse_service_catalog_auth_v3(self, service_catalog):
        entries = []

        for item in service_catalog:
            service_type = item['type']
            service_name = item.get('name', None)

            entry_endpoints = []
            for endpoint in item['endpoints']:
                region = endpoint.get('region', None)
                url = endpoint['url']
                endpoint_type = endpoint['interface']

                if endpoint_type == 'internal':
                    endpoint_type = OpenStackIdentityEndpointType.INTERNAL
                elif endpoint_type == 'public':
                    endpoint_type = OpenStackIdentityEndpointType.EXTERNAL
                elif endpoint_type == 'admin':
                    endpoint_type = OpenStackIdentityEndpointType.ADMIN

                entry_endpoint = OpenStackServiceCatalogEntryEndpoint(
                    region=region, url=url, endpoint_type=endpoint_type)
                entry_endpoints.append(entry_endpoint)

            entry = OpenStackServiceCatalogEntry(service_type=service_type,
                                                 service_name=service_name,
                                                 endpoints=entry_endpoints)
            entries.append(entry)

        return entries


class OpenStackServiceCatalogEntry(object):
    def __init__(self, service_type, endpoints=None, service_name=None):
        """
        :param service_type: Service type.
        :type service_type: ``str``

        :param endpoints: Endpoints belonging to this entry.
        :type endpoints: ``list``

        :param service_name: Optional service name.
        :type service_name: ``str``
        """
        self.service_type = service_type
        self.endpoints = endpoints or []
        self.service_name = service_name

        # For consistency, sort the endpoints
        self.endpoints = sorted(self.endpoints, key=lambda x: x.url or '')

    def __eq__(self, other):
        return (self.service_type == other.service_type and
                self.endpoints == other.endpoints and
                other.service_name == self.service_name)

    def __ne__(self, other):
        return not self.__eq__(other=other)

    def __repr__(self):
        return (('<OpenStackServiceCatalogEntry service_type=%s, '
                 'service_name=%s, endpoints=%s' %
                 (self.service_type, self.service_name, repr(self.endpoints))))


class OpenStackServiceCatalogEntryEndpoint(object):
    VALID_ENDPOINT_TYPES = [
        OpenStackIdentityEndpointType.INTERNAL,
        OpenStackIdentityEndpointType.EXTERNAL,
        OpenStackIdentityEndpointType.ADMIN,
    ]

    def __init__(self, region, url, endpoint_type='external'):
        """
        :param region: Endpoint region.
        :type region: ``str``

        :param url: Endpoint URL.
        :type url: ``str``

        :param endpoint_type: Endpoint type (external / internal / admin).
        :type endpoint_type: ``str``
        """
        if endpoint_type not in self.VALID_ENDPOINT_TYPES:
            raise ValueError('Invalid type: %s' % (endpoint_type))

        # TODO: Normalize / lowercase all the region names
        self.region = region
        self.url = url
        self.endpoint_type = endpoint_type

    def __eq__(self, other):
        return (self.region == other.region and self.url == other.url and
                self.endpoint_type == other.endpoint_type)

    def __ne__(self, other):
        return not self.__eq__(other=other)

    def __repr__(self):
        return (('<OpenStackServiceCatalogEntryEndpoint region=%s, url=%s, '
                 'type=%s' % (self.region, self.url, self.endpoint_type)))


class OpenStackAuthResponse(Response):
    def success(self):
        return self.status in [httplib.OK, httplib.CREATED,
                               httplib.ACCEPTED, httplib.NO_CONTENT,
                               httplib.MULTIPLE_CHOICES,
                               httplib.UNAUTHORIZED,
                               httplib.INTERNAL_SERVER_ERROR]

    def parse_body(self):
        if not self.body:
            return None

        if 'content-type' in self.headers:
            key = 'content-type'
        elif 'Content-Type' in self.headers:
            key = 'Content-Type'
        else:
            raise LibcloudError('Missing content-type header',
                                driver=OpenStackIdentityConnection)

        content_type = self.headers[key]
        if content_type.find(';') != -1:
            content_type = content_type.split(';')[0]

        if content_type == 'application/json':
            try:
                data = json.loads(self.body)
            except Exception:
                driver = OpenStackIdentityConnection
                raise MalformedResponseError('Failed to parse JSON',
                                             body=self.body,
                                             driver=driver)
        elif content_type == 'text/plain':
            data = self.body
        else:
            data = self.body

        return data


class OpenStackIdentityConnection(ConnectionUserAndKey):
    """
    Base identity connection class which contains common / shared logic.

    Note: This class shouldn't be instantiated directly.
    """
    responseCls = OpenStackAuthResponse
    timeout = None
    auth_version = None

    def __init__(self, auth_url, user_id, key, tenant_name=None,
                 domain_name='Default',
                 token_scope=OpenStackIdentityTokenScope.PROJECT,
                 timeout=None, parent_conn=None):
        super(OpenStackIdentityConnection, self).__init__(user_id=user_id,
                                                          key=key,
                                                          url=auth_url,
                                                          timeout=timeout)

        self.parent_conn = parent_conn

        # enable tests to use the same mock connection classes.
        if parent_conn:
            self.conn_class = parent_conn.conn_class
            self.driver = parent_conn.driver
        else:
            self.driver = None

        self.auth_url = auth_url
        self.tenant_name = tenant_name
        self.domain_name = domain_name
        self.token_scope = token_scope
        self.timeout = timeout

        self.urls = {}
        self.auth_token = None
        self.auth_token_expires = None
        self.auth_user_info = None

    def authenticated_request(self, action, params=None, data=None,
                              headers=None, method='GET', raw=False):
        """
        Perform an authenticated request against the identity API.
        """
        if not self.auth_token:
            raise ValueError('Not to be authenticated to perform this request')

        headers = headers or {}
        headers['X-Auth-Token'] = self.auth_token

        return self.request(action=action, params=params, data=data,
                            headers=headers, method=method, raw=raw)

    def morph_action_hook(self, action):
        (_, _, _, request_path) = self._tuple_from_url(self.auth_url)

        if request_path == '':
            # No path is provided in the auth_url, use action passed to this
            # method.
            return action

        return request_path

    def add_default_headers(self, headers):
        headers['Accept'] = 'application/json'
        headers['Content-Type'] = 'application/json; charset=UTF-8'
        return headers

    def is_token_valid(self):
        """
        Return True if the current auth token is already cached and hasn't
        expired yet.

        :return: ``True`` if the token is still valid, ``False`` otherwise.
        :rtype: ``bool``
        """
        if not self.auth_token:
            return False

        if not self.auth_token_expires:
            return False

        expires = self.auth_token_expires - \
            datetime.timedelta(seconds=AUTH_TOKEN_EXPIRES_GRACE_SECONDS)

        time_tuple_expires = expires.utctimetuple()
        time_tuple_now = datetime.datetime.utcnow().utctimetuple()

        if time_tuple_now < time_tuple_expires:
            return True

        return False

    def authenticate(self, force=False):
        """
        Authenticate against the identity API.

        :param force: Forcefully update the token even if it's already cached
                      and still valid.
        :type force: ``bool``
        """
        raise NotImplementedError('authenticate not implemented')

    def list_supported_versions(self):
        """
        Retrieve a list of all the identity versions which are supported by
        this installation.

        :rtype: ``list`` of :class:`.OpenStackIdentityVersion`
        """
        response = self.request('/', method='GET')
        result = self._to_versions(data=response.object['versions']['values'])
        result = sorted(result, key=lambda x: x.version)
        return result

    def _to_versions(self, data):
        result = []
        for item in data:
            version = self._to_version(data=item)
            result.append(version)

        return result

    def _to_version(self, data):
        try:
            updated = parse_date(data['updated'])
        except Exception:
            updated = None

        try:
            url = data['links'][0]['href']
        except IndexError:
            url = None

        version = OpenStackIdentityVersion(version=data['id'],
                                           status=data['status'],
                                           updated=updated,
                                           url=url)
        return version

    def _is_authentication_needed(self, force=False):
        """
        Determine if the authentication is needed or if the existing token (if
        any exists) is still valid.
        """
        if force:
            return True

        if self.auth_version not in AUTH_VERSIONS_WITH_EXPIRES:
            return True

        if self.is_token_valid():
            return False

        return True

    def _to_projects(self, data):
        result = []
        for item in data:
            project = self._to_project(data=item)
            result.append(project)

        return result

    def _to_project(self, data):
        project = OpenStackIdentityProject(id=data['id'],
                                           name=data['name'],
                                           description=data['description'],
                                           enabled=data['enabled'],
                                           domain_id=data.get('domain_id',
                                                              None))
        return project


class OpenStackIdentity_1_0_Connection(OpenStackIdentityConnection):
    """
    Connection class for Keystone API v1.0.
    """

    responseCls = OpenStackAuthResponse
    name = 'OpenStack Identity API v1.0'
    auth_version = '1.0'

    def authenticate(self, force=False):
        if not self._is_authentication_needed(force=force):
            return self

        headers = {
            'X-Auth-User': self.user_id,
            'X-Auth-Key': self.key,
        }

        resp = self.request('/v1.0', headers=headers, method='GET')

        if resp.status == httplib.UNAUTHORIZED:
            # HTTP UNAUTHORIZED (401): auth failed
            raise InvalidCredsError()
        elif resp.status not in [httplib.NO_CONTENT, httplib.OK]:
            body = 'code: %s body:%s headers:%s' % (resp.status,
                                                    resp.body,
                                                    resp.headers)
            raise MalformedResponseError('Malformed response', body=body,
                                         driver=self.driver)
        else:
            headers = resp.headers
            # emulate the auth 1.1 URL list
            self.urls = {}
            self.urls['cloudServers'] = \
                [{'publicURL': headers.get('x-server-management-url', None)}]
            self.urls['cloudFilesCDN'] = \
                [{'publicURL': headers.get('x-cdn-management-url', None)}]
            self.urls['cloudFiles'] = \
                [{'publicURL': headers.get('x-storage-url', None)}]
            self.auth_token = headers.get('x-auth-token', None)
            self.auth_user_info = None

            if not self.auth_token:
                raise MalformedResponseError('Missing X-Auth-Token in'
                                             ' response headers')

        return self


class OpenStackIdentity_1_1_Connection(OpenStackIdentityConnection):
    """
    Connection class for Keystone API v1.1.
    """

    responseCls = OpenStackAuthResponse
    name = 'OpenStack Identity API v1.1'
    auth_version = '1.1'

    def authenticate(self, force=False):
        if not self._is_authentication_needed(force=force):
            return self

        reqbody = json.dumps({'credentials': {'username': self.user_id,
                                              'key': self.key}})
        resp = self.request('/v1.1/auth', data=reqbody, headers={},
                            method='POST')

        if resp.status == httplib.UNAUTHORIZED:
            # HTTP UNAUTHORIZED (401): auth failed
            raise InvalidCredsError()
        elif resp.status != httplib.OK:
            body = 'code: %s body:%s' % (resp.status, resp.body)
            raise MalformedResponseError('Malformed response', body=body,
                                         driver=self.driver)
        else:
            try:
                body = json.loads(resp.body)
            except Exception as e:
                raise MalformedResponseError('Failed to parse JSON', e)

            try:
                expires = body['auth']['token']['expires']

                self.auth_token = body['auth']['token']['id']
                self.auth_token_expires = parse_date(expires)
                self.urls = body['auth']['serviceCatalog']
                self.auth_user_info = None
            except KeyError as e:
                raise MalformedResponseError('Auth JSON response is \
                                             missing required elements', e)

        return self


class OpenStackIdentity_2_0_Connection(OpenStackIdentityConnection):
    """
    Connection class for Keystone API v2.0.
    """

    responseCls = OpenStackAuthResponse
    name = 'OpenStack Identity API v1.0'
    auth_version = '2.0'

    def authenticate(self, auth_type='api_key', force=False):
        if not self._is_authentication_needed(force=force):
            return self

        if auth_type == 'api_key':
            return self._authenticate_2_0_with_api_key()
        elif auth_type == 'password':
            return self._authenticate_2_0_with_password()
        else:
            raise ValueError('Invalid value for auth_type argument')

    def _authenticate_2_0_with_api_key(self):
        # API Key based authentication uses the RAX-KSKEY extension.
        # http://s.apache.org/oAi
        data = {'auth':
                {'RAX-KSKEY:apiKeyCredentials':
                 {'username': self.user_id, 'apiKey': self.key}}}
        if self.tenant_name:
            data['auth']['tenantName'] = self.tenant_name
        reqbody = json.dumps(data)
        return self._authenticate_2_0_with_body(reqbody)

    def _authenticate_2_0_with_password(self):
        # Password based authentication is the only 'core' authentication
        # method in Keystone at this time.
        # 'keystone' - http://s.apache.org/e8h
        data = {'auth':
                {'passwordCredentials':
                 {'username': self.user_id, 'password': self.key}}}
        if self.tenant_name:
            data['auth']['tenantName'] = self.tenant_name
        reqbody = json.dumps(data)
        return self._authenticate_2_0_with_body(reqbody)

    def _authenticate_2_0_with_body(self, reqbody):
        resp = self.request('/v2.0/tokens', data=reqbody,
                            headers={'Content-Type': 'application/json'},
                            method='POST')

        if resp.status == httplib.UNAUTHORIZED:
            raise InvalidCredsError()
        elif resp.status not in [httplib.OK,
                                 httplib.NON_AUTHORITATIVE_INFORMATION]:
            body = 'code: %s body: %s' % (resp.status, resp.body)
            raise MalformedResponseError('Malformed response', body=body,
                                         driver=self.driver)
        else:
            body = resp.object

            try:
                access = body['access']
                expires = access['token']['expires']

                self.auth_token = access['token']['id']
                self.auth_token_expires = parse_date(expires)
                self.urls = access['serviceCatalog']
                self.auth_user_info = access.get('user', {})
            except KeyError as e:
                raise MalformedResponseError('Auth JSON response is \
                                             missing required elements', e)

        return self

    def list_projects(self):
        response = self.authenticated_request('/v2.0/tenants', method='GET')
        result = self._to_projects(data=response.object['tenants'])
        return result

    def list_tenants(self):
        return self.list_projects()


class OpenStackIdentity_3_0_Connection(OpenStackIdentityConnection):
    """
    Connection class for Keystone API v3.x.
    """

    responseCls = OpenStackAuthResponse
    name = 'OpenStack Identity API v3.x'
    auth_version = '3.0'

    VALID_TOKEN_SCOPES = [
        OpenStackIdentityTokenScope.PROJECT,
        OpenStackIdentityTokenScope.DOMAIN,
        OpenStackIdentityTokenScope.UNSCOPED
    ]

    def __init__(self, auth_url, user_id, key, tenant_name=None,
                 domain_name='Default',
                 token_scope=OpenStackIdentityTokenScope.PROJECT,
                 timeout=None, parent_conn=None):
        """
        :param tenant_name: Name of the project this user belongs to. Note:
                            When token_scope is set to project, this argument
                            control to which project to scope the token to.
        :type tenant_name: ``str``

        :param domain_name: Domain the user belongs to. Note: Then token_scope
                            is set to token, this argument controls to which
                            domain to scope the token to.
        :type domain_name: ``str``

        :param token_scope: Whether to scope a token to a "project", a
                            "domain" or "unscoped"
        :type token_scope: ``str``
        """
        super(OpenStackIdentity_3_0_Connection,
              self).__init__(auth_url=auth_url,
                             user_id=user_id,
                             key=key,
                             tenant_name=tenant_name,
                             domain_name=domain_name,
                             token_scope=token_scope,
                             timeout=timeout,
                             parent_conn=parent_conn)

        if self.token_scope not in self.VALID_TOKEN_SCOPES:
            raise ValueError('Invalid value for "token_scope" argument: %s' %
                             (self.token_scope))

        if (self.token_scope == OpenStackIdentityTokenScope.PROJECT and
                (not self.tenant_name or not self.domain_name)):
            raise ValueError('Must provide tenant_name and domain_name '
                             'argument')
        elif (self.token_scope == OpenStackIdentityTokenScope.DOMAIN and
                not self.domain_name):
            raise ValueError('Must provide domain_name argument')

        self.auth_user_roles = None

    def authenticate(self, force=False):
        """
        Perform authentication.
        """
        if not self._is_authentication_needed(force=force):
            return self

        data = {
            'auth': {
                'identity': {
                    'methods': ['password'],
                    'password': {
                        'user': {
                            'domain': {
                                'name': self.domain_name
                            },
                            'name': self.user_id,
                            'password': self.key
                        }
                    }
                }
            }
        }

        if self.token_scope == OpenStackIdentityTokenScope.PROJECT:
            # Scope token to project (tenant)
            data['auth']['scope'] = {
                'project': {
                    'domain': {
                        'name': self.domain_name
                    },
                    'name': self.tenant_name
                }
            }
        elif self.token_scope == OpenStackIdentityTokenScope.DOMAIN:
            # Scope token to domain
            data['auth']['scope'] = {
                'domain': {
                    'name': self.domain_name
                }
            }
        elif self.token_scope == OpenStackIdentityTokenScope.UNSCOPED:
            pass
        else:
            raise ValueError('Token needs to be scoped either to project or '
                             'a domain')

        data = json.dumps(data)
        response = self.request('/v3/auth/tokens', data=data,
                                headers={'Content-Type': 'application/json'},
                                method='POST')

        if response.status == httplib.UNAUTHORIZED:
            # Invalid credentials
            raise InvalidCredsError()
        elif response.status in [httplib.OK, httplib.CREATED]:
            headers = response.headers

            try:
                body = json.loads(response.body)
            except Exception as e:
                raise MalformedResponseError('Failed to parse JSON', e)

            try:
                roles = self._to_roles(body['token']['roles'])
            except Exception as e:
                roles = []

            try:
                expires = body['token']['expires_at']

                self.auth_token = headers['x-subject-token']
                self.auth_token_expires = parse_date(expires)
                # Note: catalog is not returned for unscoped tokens
                self.urls = body['token'].get('catalog', None)
                self.auth_user_info = None
                self.auth_user_roles = roles
            except KeyError as e:
                raise MalformedResponseError('Auth JSON response is \
                                             missing required elements', e)
            body = 'code: %s body:%s' % (response.status, response.body)
        elif response.status == 300:
            # ambiguous version request
            raise LibcloudError(
                'Auth request returned ambiguous version error, try'
                'using the version specific URL to connect,'
                ' e.g. identity/v3/auth/tokens')
        else:
            body = 'code: %s body:%s' % (response.status, response.body)
            raise MalformedResponseError('Malformed response', body=body,
                                         driver=self.driver)

        return self

    def list_domains(self):
        """
        List the available domains.

        :rtype: ``list`` of :class:`OpenStackIdentityDomain`
        """
        response = self.authenticated_request('/v3/domains', method='GET')
        result = self._to_domains(data=response.object['domains'])
        return result

    def list_projects(self):
        """
        List the available projects.

        Note: To perform this action, user you are currently authenticated with
        needs to be an admin.

        :rtype: ``list`` of :class:`OpenStackIdentityProject`
        """
        response = self.authenticated_request('/v3/projects', method='GET')
        result = self._to_projects(data=response.object['projects'])
        return result

    def list_users(self):
        """
        List the available users.

        :rtype: ``list`` of :class:`.OpenStackIdentityUser`
        """
        response = self.authenticated_request('/v3/users', method='GET')
        result = self._to_users(data=response.object['users'])
        return result

    def list_roles(self):
        """
        List the available roles.

        :rtype: ``list`` of :class:`.OpenStackIdentityRole`
        """
        response = self.authenticated_request('/v3/roles', method='GET')
        result = self._to_roles(data=response.object['roles'])
        return result

    def get_domain(self, domain_id):
        """
        Retrieve information about a single domain.

        :param domain_id: ID of domain to retrieve information for.
        :type domain_id: ``str``

        :rtype: :class:`.OpenStackIdentityDomain`
        """
        response = self.authenticated_request('/v3/domains/%s' % (domain_id),
                                              method='GET')
        result = self._to_domain(data=response.object['domain'])
        return result

    def get_user(self, user_id):
        """
        Get a user account by ID.

        :param user_id: User's id.
        :type name: ``str``

        :return: Located user.
        :rtype: :class:`.OpenStackIdentityUser`
        """
        response = self.authenticated_request('/v3/users/%s' % user_id)
        user = self._to_user(data=response.object['user'])
        return user

    def list_user_projects(self, user):
        """
        Retrieve all the projects user belongs to.

        :rtype: ``list`` of :class:`.OpenStackIdentityProject`
        """
        path = '/v3/users/%s/projects' % (user.id)
        response = self.authenticated_request(path, method='GET')
        result = self._to_projects(data=response.object['projects'])
        return result

    def list_user_domain_roles(self, domain, user):
        """
        Retrieve all the roles for a particular user on a domain.

        :rtype: ``list`` of :class:`.OpenStackIdentityRole`
        """
        # TODO: Also add "get users roles" and "get assginements" which are
        # available in 3.1 and 3.3
        path = '/v3/domains/%s/users/%s/roles' % (domain.id, user.id)
        response = self.authenticated_request(path, method='GET')
        result = self._to_roles(data=response.object['roles'])
        return result

    def grant_domain_role_to_user(self, domain, role, user):
        """
        Grant domain role to a user.

        Note: This function appears to be idempotent.

        :param domain: Domain to grant the role to.
        :type domain: :class:`.OpenStackIdentityDomain`

        :param role: Role to grant.
        :type role: :class:`.OpenStackIdentityRole`

        :param user: User to grant the role to.
        :type user: :class:`.OpenStackIdentityUser`

        :return: ``True`` on success.
        :rtype: ``bool``
        """
        path = ('/v3/domains/%s/users/%s/roles/%s' %
                (domain.id, user.id, role.id))
        response = self.authenticated_request(path, method='PUT')
        return response.status == httplib.NO_CONTENT

    def revoke_domain_role_from_user(self, domain, user, role):
        """
        Revoke domain role from a user.

        :param domain: Domain to revoke the role from.
        :type domain: :class:`.OpenStackIdentityDomain`

        :param role: Role to revoke.
        :type role: :class:`.OpenStackIdentityRole`

        :param user: User to revoke the role from.
        :type user: :class:`.OpenStackIdentityUser`

        :return: ``True`` on success.
        :rtype: ``bool``
        """
        path = ('/v3/domains/%s/users/%s/roles/%s' %
                (domain.id, user.id, role.id))
        response = self.authenticated_request(path, method='DELETE')
        return response.status == httplib.NO_CONTENT

    def grant_project_role_to_user(self, project, role, user):
        """
        Grant project role to a user.

        Note: This function appears to be idempotent.

        :param project: Project to grant the role to.
        :type project: :class:`.OpenStackIdentityDomain`

        :param role: Role to grant.
        :type role: :class:`.OpenStackIdentityRole`

        :param user: User to grant the role to.
        :type user: :class:`.OpenStackIdentityUser`

        :return: ``True`` on success.
        :rtype: ``bool``
        """
        path = ('/v3/projects/%s/users/%s/roles/%s' %
                (project.id, user.id, role.id))
        response = self.authenticated_request(path, method='PUT')
        return response.status == httplib.NO_CONTENT

    def revoke_project_role_from_user(self, project, role, user):
        """
        Revoke project role from a user.

        :param project: Project to revoke the role from.
        :type project: :class:`.OpenStackIdentityDomain`

        :param role: Role to revoke.
        :type role: :class:`.OpenStackIdentityRole`

        :param user: User to revoke the role from.
        :type user: :class:`.OpenStackIdentityUser`

        :return: ``True`` on success.
        :rtype: ``bool``
        """
        path = ('/v3/projects/%s/users/%s/roles/%s' %
                (project.id, user.id, role.id))
        response = self.authenticated_request(path, method='DELETE')
        return response.status == httplib.NO_CONTENT

    def create_user(self, email, password, name, description=None,
                    domain_id=None, default_project_id=None, enabled=True):
        """
        Create a new user account.

        :param email: User's mail address.
        :type email: ``str``

        :param password: User's password.
        :type password: ``str``

        :param name: User's name.
        :type name: ``str``

        :param description: Optional description.
        :type description: ``str``

        :param domain_id: ID of the domain to add the user to (optional).
        :type domain_id: ``str``

        :param default_project_id: ID of the default user project (optional).
        :type default_project_id: ``str``

        :param enabled: True to enable user after creation.
        :type enabled: ``bool``

        :return: Created user.
        :rtype: :class:`.OpenStackIdentityUser`
        """
        data = {
            'email': email,
            'password': password,
            'name': name,
            'enabled': enabled
        }

        if description:
            data['description'] = description

        if domain_id:
            data['domain_id'] = domain_id

        if default_project_id:
            data['default_project_id'] = default_project_id

        data = json.dumps({'user': data})
        response = self.authenticated_request('/v3/users', data=data,
                                              method='POST')

        user = self._to_user(data=response.object['user'])
        return user

    def enable_user(self, user):
        """
        Enable user account.

        Note: This operation appears to be idempotent.

        :param user: User to enable.
        :type user: :class:`.OpenStackIdentityUser`

        :return: User account which has been enabled.
        :rtype: :class:`.OpenStackIdentityUser`
        """
        data = {
            'enabled': True
        }
        data = json.dumps({'user': data})
        response = self.authenticated_request('/v3/users/%s' % (user.id),
                                              data=data,
                                              method='PATCH')

        user = self._to_user(data=response.object['user'])
        return user

    def disable_user(self, user):
        """
        Disable user account.

        Note: This operation appears to be idempotent.

        :param user: User to disable.
        :type user: :class:`.OpenStackIdentityUser`

        :return: User account which has been disabled.
        :rtype: :class:`.OpenStackIdentityUser`
        """
        data = {
            'enabled': False
        }
        data = json.dumps({'user': data})
        response = self.authenticated_request('/v3/users/%s' % (user.id),
                                              data=data,
                                              method='PATCH')

        user = self._to_user(data=response.object['user'])
        return user

    def _to_domains(self, data):
        result = []
        for item in data:
            domain = self._to_domain(data=item)
            result.append(domain)

        return result

    def _to_domain(self, data):
        domain = OpenStackIdentityDomain(id=data['id'],
                                         name=data['name'],
                                         enabled=data['enabled'])
        return domain

    def _to_users(self, data):
        result = []
        for item in data:
            user = self._to_user(data=item)
            result.append(user)

        return result

    def _to_user(self, data):
        user = OpenStackIdentityUser(id=data['id'],
                                     domain_id=data['domain_id'],
                                     name=data['name'],
                                     email=data.get('email'),
                                     description=data.get('description',
                                                          None),
                                     enabled=data.get('enabled'))
        return user

    def _to_roles(self, data):
        result = []
        for item in data:
            user = self._to_role(data=item)
            result.append(user)

        return result

    def _to_role(self, data):
        role = OpenStackIdentityRole(id=data['id'],
                                     name=data['name'],
                                     description=data.get('description',
                                                          None),
                                     enabled=data.get('enabled', True))
        return role


class OpenStackIdentity_3_0_Connection_OIDC_access_token(
        OpenStackIdentity_3_0_Connection):
    """
    Connection class for Keystone API v3.x. using OpenID Connect tokens

    The OIDC token must be set in the self.key attribute.

    The identity provider name required to get the full path
    must be set in the self.user_id attribute.

    The protocol name required to get the full path
    must be set in the self.tenant_name attribute.

    The self.domain_name attribute can be used either to select the
    domain name in case of domain scoped token or to select the project
    name in case of project scoped token
    """

    responseCls = OpenStackAuthResponse
    name = 'OpenStack Identity API v3.x with OIDC support'
    auth_version = '3.0'

    def authenticate(self, force=False):
        """
        Perform authentication.
        """
        if not self._is_authentication_needed(force=force):
            return self

        subject_token = self._get_unscoped_token_from_oidc_token()

        data = {
            'auth': {
                'identity': {
                    'methods': ['token'],
                    'token': {
                        'id': subject_token
                    }
                }
            }
        }

        if self.token_scope == OpenStackIdentityTokenScope.PROJECT:
            # Scope token to project (tenant)
            project_id = self._get_project_id(token=subject_token)
            data['auth']['scope'] = {
                'project': {
                    'id': project_id
                }
            }
        elif self.token_scope == OpenStackIdentityTokenScope.DOMAIN:
            # Scope token to domain
            data['auth']['scope'] = {
                'domain': {
                    'name': self.domain_name
                }
            }
        elif self.token_scope == OpenStackIdentityTokenScope.UNSCOPED:
            pass
        else:
            raise ValueError('Token needs to be scoped either to project or '
                             'a domain')

        data = json.dumps(data)
        response = self.request('/v3/auth/tokens', data=data,
                                headers={'Content-Type': 'application/json'},
                                method='POST')

        if response.status == httplib.UNAUTHORIZED:
            # Invalid credentials
            raise InvalidCredsError()
        elif response.status in [httplib.OK, httplib.CREATED]:
            headers = response.headers

            try:
                body = json.loads(response.body)
            except Exception as e:
                raise MalformedResponseError('Failed to parse JSON', e)

            try:
                roles = self._to_roles(body['token']['roles'])
            except Exception as e:
                roles = []

            try:
                expires = body['token']['expires_at']

                self.auth_token = headers['x-subject-token']
                self.auth_token_expires = parse_date(expires)
                # Note: catalog is not returned for unscoped tokens
                self.urls = body['token'].get('catalog', None)
                self.auth_user_info = None
                self.auth_user_roles = roles
            except KeyError as e:
                raise MalformedResponseError('Auth JSON response is \
                                             missing required elements', e)
            body = 'code: %s body:%s' % (response.status, response.body)
        else:
            body = 'code: %s body:%s' % (response.status, response.body)
            raise MalformedResponseError('Malformed response', body=body,
                                         driver=self.driver)

        return self

    def _get_unscoped_token_from_oidc_token(self):
        """
        Get unscoped token from OIDC access token
        """
        path = ('/v3/OS-FEDERATION/identity_providers/%s/protocols/%s/auth' %
                (self.user_id, self.tenant_name))
        response = self.request(path,
                                headers={'Content-Type': 'application/json',
                                         'Authorization': 'Bearer %s' %
                                         self.key},
                                method='GET')

        if response.status == httplib.UNAUTHORIZED:
            # Invalid credentials
            raise InvalidCredsError()
        elif response.status in [httplib.OK, httplib.CREATED]:
            if 'x-subject-token' in response.headers:
                return response.headers['x-subject-token']
            else:
                raise MalformedResponseError('No x-subject-token returned',
                                             driver=self.driver)
        else:
            raise MalformedResponseError('Malformed response',
                                         driver=self.driver,
                                         body=response.body)

    def _get_project_id(self, token):
        """
        Get the first project ID accessible with the specified access token
        """
        # Try new path first (from ver 1.1)
        path = '/v3/auth/projects'
        response = self.request(path,
                                headers={'Content-Type': 'application/json',
                                         'X-Auth-Token': token},
                                method='GET')

        if response.status not in [httplib.UNAUTHORIZED, httplib.OK,
                                   httplib.CREATED]:
            # In case of error try old one
            path = '/v3/OS-FEDERATION/projects'
            response = self.request(path,
                                    headers={'Content-Type':
                                             'application/json',
                                             'X-Auth-Token': token},
                                    method='GET')

        if response.status == httplib.UNAUTHORIZED:
            # Invalid credentials
            raise InvalidCredsError()
        elif response.status in [httplib.OK, httplib.CREATED]:
            try:
                body = json.loads(response.body)
                # We use domain_name in both cases of the scoped tokens
                # as we have used tenant as the protocol
                if self.domain_name and self.domain_name != 'Default':
                    for project in body['projects']:
                        if project['name'] == self.domain_name:
                            return project['id']
                    raise ValueError('Project %s not found' % self.domain_name)
                else:
                    return body['projects'][0]['id']
<<<<<<< HEAD
            except Exception:
                e = sys.exc_info()[1]
=======
            except Exception as e:
>>>>>>> 25777a94
                raise MalformedResponseError('Failed to parse JSON', e)
        else:
            raise MalformedResponseError('Malformed response',
                                         driver=self.driver,
                                         body=response.body)


class OpenStackIdentity_2_0_Connection_VOMS(OpenStackIdentityConnection,
                                            CertificateConnection):
    """
    Connection class for Keystone API v2.0. with VOMS proxy support
    In this case the key parameter will be the path of the VOMS proxy file.
    """

    responseCls = OpenStackAuthResponse
    name = 'OpenStack Identity API v2.0 VOMS support'
    auth_version = '2.0'

    def __init__(self, auth_url, user_id, key, tenant_name=None,
                 domain_name='Default',
                 token_scope=OpenStackIdentityTokenScope.PROJECT,
                 timeout=None, parent_conn=None):
        CertificateConnection.__init__(self, cert_file=key,
                                       url=auth_url,
                                       timeout=timeout)

        self.parent_conn = parent_conn

        # enable tests to use the same mock connection classes.
        if parent_conn:
            self.conn_class = parent_conn.conn_class
            self.driver = parent_conn.driver
        else:
            self.driver = None

        self.auth_url = auth_url
        self.tenant_name = tenant_name
        self.domain_name = domain_name
        self.token_scope = token_scope
        self.timeout = timeout

        self.urls = {}
        self.auth_token = None
        self.auth_token_expires = None
        self.auth_user_info = None

    def authenticate(self, force=False):
        if not self._is_authentication_needed(force=force):
            return self

        tenant = self.tenant_name
        if not tenant:
            # if the tenant name is not specified look for it
            token = self._get_unscoped_token()
            tenant = self._get_tenant_name(token)

        data = {'auth': {'voms': True, 'tenantName': tenant}}

        reqbody = json.dumps(data)
        return self._authenticate_2_0_with_body(reqbody)

    def _get_unscoped_token(self):
        """
        Get unscoped token from VOMS proxy
        """
        data = {'auth': {'voms': True}}
        reqbody = json.dumps(data)

        response = self.request('/v2.0/tokens', data=reqbody,
                                headers={'Content-Type': 'application/json'},
                                method='POST')

        if response.status == httplib.UNAUTHORIZED:
            # Invalid credentials
            raise InvalidCredsError()
        elif response.status in [httplib.OK, httplib.CREATED]:
            try:
                body = json.loads(response.body)
                return body['access']['token']['id']
            except Exception as e:
                raise MalformedResponseError('Failed to parse JSON', e)
        else:
            raise MalformedResponseError('Malformed response',
                                         driver=self.driver,
                                         body=response.body)

    def _get_tenant_name(self, token):
        """
        Get the first available tenant name (usually there are only one)
        """
        headers = {'Accept': 'application/json',
                   'Content-Type': 'application/json',
                   'X-Auth-Token': token}
        response = self.request('/v2.0/tenants', headers=headers, method='GET')

        if response.status == httplib.UNAUTHORIZED:
            # Invalid credentials
            raise InvalidCredsError()
        elif response.status in [httplib.OK, httplib.CREATED]:
            try:
                body = json.loads(response.body)
                return body["tenants"][0]["name"]
            except Exception as e:
                raise MalformedResponseError('Failed to parse JSON', e)
        else:
            raise MalformedResponseError('Malformed response',
                                         driver=self.driver,
                                         body=response.body)

    def _authenticate_2_0_with_body(self, reqbody):
        resp = self.request('/v2.0/tokens', data=reqbody,
                            headers={'Content-Type': 'application/json'},
                            method='POST')

        if resp.status == httplib.UNAUTHORIZED:
            raise InvalidCredsError()
        elif resp.status not in [httplib.OK,
                                 httplib.NON_AUTHORITATIVE_INFORMATION]:
            body = 'code: %s body: %s' % (resp.status, resp.body)
            raise MalformedResponseError('Malformed response', body=body,
                                         driver=self.driver)
        else:
            body = resp.object

            try:
                access = body['access']
                expires = access['token']['expires']

                self.auth_token = access['token']['id']
                self.auth_token_expires = parse_date(expires)
                self.urls = access['serviceCatalog']
                self.auth_user_info = access.get('user', {})
            except KeyError as e:
                raise MalformedResponseError('Auth JSON response is \
                                             missing required elements', e)

        return self


def get_class_for_auth_version(auth_version):
    """
    Retrieve class for the provided auth version.
    """
    if auth_version == '1.0':
        cls = OpenStackIdentity_1_0_Connection
    elif auth_version == '1.1':
        cls = OpenStackIdentity_1_1_Connection
    elif auth_version == '2.0' or auth_version == '2.0_apikey':
        cls = OpenStackIdentity_2_0_Connection
    elif auth_version == '2.0_password':
        cls = OpenStackIdentity_2_0_Connection
    elif auth_version == '2.0_voms':
        cls = OpenStackIdentity_2_0_Connection_VOMS
    elif auth_version == '3.x_password':
        cls = OpenStackIdentity_3_0_Connection
    elif auth_version == '3.x_oidc_access_token':
        cls = OpenStackIdentity_3_0_Connection_OIDC_access_token
    else:
        raise LibcloudError('Unsupported Auth Version requested')

    return cls<|MERGE_RESOLUTION|>--- conflicted
+++ resolved
@@ -1562,12 +1562,7 @@
                     raise ValueError('Project %s not found' % self.domain_name)
                 else:
                     return body['projects'][0]['id']
-<<<<<<< HEAD
-            except Exception:
-                e = sys.exc_info()[1]
-=======
             except Exception as e:
->>>>>>> 25777a94
                 raise MalformedResponseError('Failed to parse JSON', e)
         else:
             raise MalformedResponseError('Malformed response',
