# Licensed to the Apache Software Foundation (ASF) under one or more
# contributor license agreements.  See the NOTICE file distributed with
# this work for additional information regarding copyright ownership.
# The ASF licenses this file to You under the Apache License, Version 2.0
# (the "License"); you may not use this file except in compliance with
# the License.  You may obtain a copy of the License at
#
#     http://www.apache.org/licenses/LICENSE-2.0
#
# Unless required by applicable law or agreed to in writing, software
# distributed under the License is distributed on an "AS IS" BASIS,
# WITHOUT WARRANTIES OR CONDITIONS OF ANY KIND, either express or implied.
# See the License for the specific language governing permissions and
# limitations under the License.
"""Azure Compute driver

"""
import httplib
import re
import time
import collections
import random
import sys
import copy
import base64
import os
import binascii
import multiprocessing.pool
import requests

from libcloud.utils.py3 import urlquote as url_quote
from libcloud.utils.py3 import urlunquote as url_unquote
from libcloud.utils.py3 import ET
from libcloud.common.azure import AzureServiceManagementConnection
from libcloud.compute.providers import Provider, get_driver
from libcloud.compute.base import Node, NodeDriver, NodeLocation, NodeSize
from libcloud.compute.base import NodeImage, StorageVolume
from libcloud.compute.base import KeyPair
from libcloud.compute.types import NodeState
from libcloud.common.types import LibcloudError
from libcloud.pricing import get_size_price

from datetime import datetime
from xml.dom import minidom
from xml.sax.saxutils import escape as xml_escape
from httplib import (HTTPSConnection)
from libcloud.compute.drivers.azure_arm import locations_mapping
from libcloud.common.types import InvalidCredsError

if sys.version_info < (3,):
    _unicode_type = unicode

    def _str(value):
        if isinstance(value, unicode):
            return value.encode('utf-8')

        return str(value)
else:
    _str = str
    _unicode_type = str

__version__ = '1.0.0'


azure_service_management_host = 'management.core.windows.net'
_USER_AGENT_STRING = 'libcloudazurecompute/' + __version__
X_MS_VERSION = '2013-08-01'

"""
Sizes must be hardcoded because Microsoft doesn't provide an API to fetch them.
From http://msdn.microsoft.com/en-us/library/windowsazure/dn197896.aspx
"""

AZURE_COMPUTE_INSTANCE_TYPES = [
    {
        'id': 'ExtraSmall',
        'name': 'ExtraSmall (1 cores, 768 MB)',
        'ram': 768,
        'disk': 20,
        'bandwidth': None,
        'max_data_disks': None,
        'cores': '1'
    },
    {
        'id': 'Small',
        'name': 'Small (1 cores, 1792 MB)',
        'ram': 1792,
        'disk': 70,
        'bandwidth': None,
        'max_data_disks': None,
        'cores': 1
    },
    {
        'id': 'Medium',
        'name': 'Medium (2 cores, 3584 MB)',
        'ram': 3584,
        'disk': 135,
        'bandwidth': None,
        'max_data_disks': None,
        'cores': 2
    },
    {
        'id': 'Large',
        'name': 'Large Instance',
        'ram': 7168,
        'disk': 285,
        'bandwidth': None,
        'max_data_disks': None,
        'cores': 4
    },
    {
        'id': 'ExtraLarge',
        'name': 'ExtraLarge (8 cores, 14336 MB)',
        'ram': 14336,
        'disk': 605,
        'bandwidth': None,
        'max_data_disks': None,
        'cores': 8
    },
    {
        'id': 'A5',
        'name': 'A5 (2 cores, 14336 MB)',
        'ram': 14336,
        'disk': 135,
        'bandwidth': None,
        'max_data_disks': None,
        'cores': 2
    },
    {
        'id': 'A6',
        'name': 'A6 (4 cores, 28672 MB)',
        'ram': 28672,
        'disk': 285,
        'bandwidth': None,
        'max_data_disks': None,
        'cores': 4
    },
    {
        'id': 'A7',
        'name': 'A7 (8 cores, 57344 MB)',
        'ram': 57344,
        'disk': 605,
        'bandwidth': None,
        'max_data_disks': None,
        'cores': 8
    },
    {
        'id': 'A8',
        'name': 'A8 (8 cores, 57344 MB)',
        'ram': 57344,
        'disk': 382,
        'bandwidth': None,
        'max_data_disks': None,
        'cores': 8
    },
    {
        'id': 'A9',
        'name': 'A9 (16 cores, 114688 MB)',
        'ram': 114688,
        'disk': 382,
        'bandwidth': None,
        'max_data_disks': None,
        'cores': 16
    },
    {
        'id': 'A10',
        'name': 'A10 (8 cores, 56000 MB)',
        'ram': 56000,
        'disk': 382,
        'bandwidth': None,
        'max_data_disks': None,
        'cores': 8
    },
    {
        'id': 'A11',
        'name': 'A11 (16 cores, 112000 MB)',
        'ram': 112000,
        'disk': 382,
        'bandwidth': None,
        'max_data_disks': None,
        'cores': 16
    },
    {
        'id': 'Basic_A0',
        'name': 'Basic_A0 (1 cores, 768 MB)',
        'ram': 768,
        'disk': 20.00,
        'bandwidth': None,
        'max_data_disks': None,
        'cores': 1
    },
    {
        'id': 'Basic_A1',
        'name': 'Basic_A1 (1 cores, 1792 MB)',
        'ram': 1792,
        'disk': 40.00,
        'bandwidth': None,
        'max_data_disks': None,
        'cores': 1
    },
    {
        'id': 'Basic_A2',
        'name': 'Basic_A2 (2 cores, 3584 MB)',
        'ram': 3584,
        'disk': 60.00,
        'bandwidth': None,
        'max_data_disks': None,
        'cores': 2
    },
    {
        'id': 'Basic_A3',
        'name': 'Basic_A3 (4 cores, 7168 MB)',
        'ram': 7168,
        'disk': 120.00,
        'bandwidth': None,
        'max_data_disks': None,
        'cores': 4
    },
    {
        'id': 'Basic_A4',
        'name': 'Basic_A4 (8 cores, 14336 MB)',
        'ram': 14336,
        'disk': 240.00,
        'bandwidth': None,
        'max_data_disks': None,
        'cores': 8
    },
    {
        'id': 'Standard_D1',
        'name': 'Standard_D1 (1 cores, 3584 MB)',
        'ram': 3584,
        'disk': 127,
        'bandwidth': None,
        'max_data_disks': None,
        'cores': 1
    },
    {
        'id': 'Standard_D2',
        'name': 'Standard_D2 (2 cores, 7168 MB)',
        'ram': 7168,
        'disk': 102,
        'bandwidth': None,
        'max_data_disks': None,
        'cores': 2
    },
    {
        'id': 'Standard_D3',
        'name': 'Standard_D3 (4 cores, 14336 MB)',
        'ram': 14336,
        'disk': 256,
        'bandwidth': None,
        'max_data_disks': None,
        'cores': 4
    },
    {
        'id': 'Standard_D4',
        'name': 'Standard_D4 (8 cores, 28672 MB)',
        'ram': 28672,
        'disk': 512,
        'bandwidth': None,
        'max_data_disks': None,
        'cores': 8
    },
    {
        'id': 'Standard_D11',
        'name': 'Standard_D11 (2 cores, 14336 MB)',
        'ram': 14336,
        'disk': 100,
        'bandwidth': None,
        'max_data_disks': None,
        'cores': 2
    },
    {
        'id': 'Standard_D12',
        'name': 'Standard_D12 (4 cores, 28672 MB)',
        'ram': 28672,
        'disk': 200,
        'bandwidth': None,
        'max_data_disks': None,
        'cores': 4
    },
    {
        'id': 'Standard_D13',
        'name': 'Standard_D13 (8 cores, 57344 MB)',
        'ram': 57344,
        'disk': 400,
        'bandwidth': None,
        'max_data_disks': None,
        'cores': 8
    },
    {
        'id': 'Standard_D14',
        'name': 'Standard_D14 (16 cores, 114688 MB)',
        'ram': 114688,
        'disk': 800,
        'bandwidth': None,
        'max_data_disks': None,
        'cores': 16
    },


    {
        'id': 'Standard_D1_v2',
        'name': 'Standard_D1_v2 (1 cores, 3584 MB)',
        'ram': 3584,
        'disk': 50,
        'bandwidth': None,
        'max_data_disks': None,
        'cores': 1
    },
    {
        'id': 'Standard_D2_v2',
        'name': 'Standard_D2_v2 (2 cores, 7168 MB)',
        'ram': 7168,
        'disk': 102,
        'bandwidth': None,
        'max_data_disks': None,
        'cores': 2
    },
    {
        'id': 'Standard_D3_v2',
        'name': 'Standard_D3_v2 (4 cores, 14336 MB)',
        'ram': 14336,
        'disk': 256,
        'bandwidth': None,
        'max_data_disks': None,
        'cores': 4
    },
    {
        'id': 'Standard_D4_v2',
        'name': 'Standard_D4_v2 (8 cores, 28672 MB)',
        'ram': 28672,
        'disk': 512,
        'bandwidth': None,
        'max_data_disks': None,
        'cores': 8
    },
    {
        'id': 'Standard_D5_v2',
        'name': 'Standard_D5_v2 (16 cores, 57344 MB)',
        'ram': 57344,
        'disk': 100,
        'bandwidth': None,
        'max_data_disks': None,
        'cores': 16
    },

    {
        'id': 'Standard_D11_v2',
        'name': 'Standard_D11_v2 (2 cores, 14336 MB)',
        'ram': 14336,
        'disk': 100,
        'bandwidth': None,
        'max_data_disks': None,
        'cores': 2
    },
    {
        'id': 'Standard_D12_v2',
        'name': 'Standard_D12_v2 (4 cores, 28672 MB)',
        'ram': 28672,
        'disk': 200,
        'bandwidth': None,
        'max_data_disks': None,
        'cores': 4
    },
    {
        'id': 'Standard_D13_v2',
        'name': 'Standard_D13_v2 (8 cores, 57344 MB)',
        'ram': 57344,
        'disk': 400,
        'bandwidth': None,
        'max_data_disks': None,
        'cores': 8
    },
    {
        'id': 'Standard_D14_v2',
        'name': 'Standard_D14_v2 (16 cores, 114688 MB)',
        'ram': 114688,
        'disk': 800,
        'bandwidth': None,
        'max_data_disks': None,
        'cores': 16
    },
    {
        'id': 'Standard_D15_v2',
        'name': 'Standard_D15_v2 (20 cores, 140000 MB)',
        'ram': 114688,
        'disk': 1000,
        'bandwidth': None,
        'max_data_disks': None,
        'cores': 20
    },
    {
        'id': 'F1',
        'name': 'F1 (1 core, 2000 MB)',
        'ram': 2000,
        'disk': 16,
        'bandwidth': None,
        'max_data_disks': None,
        'cores': 1
    },
    {
        'id': 'F2',
        'name': 'F2 (2 cores, 4000 MB)',
        'ram': 4000,
        'disk': 32,
        'bandwidth': None,
        'max_data_disks': None,
        'cores': 2
    },
    {
        'id': 'F4',
        'name': 'F4 (4 cores, 8000 MB)',
        'ram': 8000,
        'disk': 64,
        'bandwidth': None,
        'max_data_disks': None,
        'cores': 4
    },
    {
        'id': 'F8',
        'name': 'F8 (8 cores, 16000 MB)',
        'ram': 16000,
        'disk': 128,
        'bandwidth': None,
        'max_data_disks': None,
        'cores': 8
    },
    {
        'id': 'F16',
        'name': 'F16 (16 cores, 32000 MB)',
        'ram': 32000,
        'disk': 256,
        'bandwidth': None,
        'max_data_disks': None,
        'cores': 16
    },
]

_KNOWN_SERIALIZATION_XFORMS = {
    'include_apis': 'IncludeAPIs',
    'message_id': 'MessageId',
    'content_md5': 'Content-MD5',
    'last_modified': 'Last-Modified',
    'cache_control': 'Cache-Control',
    'account_admin_live_email_id': 'AccountAdminLiveEmailId',
    'service_admin_live_email_id': 'ServiceAdminLiveEmailId',
    'subscription_id': 'SubscriptionID',
    'fqdn': 'FQDN',
    'private_id': 'PrivateID',
    'os_virtual_hard_disk': 'OSVirtualHardDisk',
    'logical_disk_size_in_gb': 'LogicalDiskSizeInGB',
    'logical_size_in_gb': 'LogicalSizeInGB',
    'os': 'OS',
    'persistent_vm_downtime_info': 'PersistentVMDowntimeInfo',
    'copy_id': 'CopyId',
}


class AzureNodeDriver(NodeDriver):
    connectionCls = AzureServiceManagementConnection
    name = "Azure Node Provider"
    website = 'http://windowsazure.com'
    type = Provider.AZURE

    _instance_types = AZURE_COMPUTE_INSTANCE_TYPES
    _blob_url = ".blob.core.windows.net"
    features = {'create_node': ['password', 'ssh_key']}
    service_location = collections.namedtuple(
        'service_location', ['is_affinity_group', 'service_location'])

    NODE_STATE_MAP = {
        'RoleStateUnknown': NodeState.UNKNOWN,
        'CreatingVM': NodeState.PENDING,
        'StartingVM': NodeState.PENDING,
        'CreatingRole': NodeState.PENDING,
        'StartingRole': NodeState.PENDING,
        'ReadyRole': NodeState.RUNNING,
        'BusyRole': NodeState.PENDING,
        'StoppingRole': NodeState.PENDING,
        'StoppingVM': NodeState.PENDING,
        'DeletingVM': NodeState.PENDING,
        'StoppedVM': NodeState.STOPPED,
        'RestartingRole': NodeState.REBOOTING,
        'CyclingRole': NodeState.TERMINATED,
        'FailedStartingRole': NodeState.STOPPED,
        'FailedStartingVM': NodeState.STOPPED,
        'UnresponsiveRole': NodeState.STOPPED,
        'StoppedDeallocated': NodeState.STOPPED,
    }

    def __init__(self, subscription_id=None, key_file=None, **kwargs):
        """
        subscription_id contains the Azure subscription id in the form of GUID
        key_file contains the Azure X509 certificate in .pem form
        """
        self.subscription_id = subscription_id
        self.key_file = key_file
        super(AzureNodeDriver, self).__init__(self.subscription_id, self.key_file,
                                              secure=True, **kwargs)

    def ex_list_cloud_services(self):
        """
        List cloud services

        """
        data = self._perform_get(
            '/' + self.subscription_id + '/services/hostedservices', HostedServices)

        services = [i.service_name for i in data]
        return services

    def list_sizes(self):
        """
        Lists all sizes

        :rtype: ``list`` of :class:`NodeSize`
        """
        # TODO: grub data from
        # https://management.core.windows.net/subscription_id/hostedservices

        sizes = [self._to_node_size(value) for value in self._instance_types]

        return sizes

    def list_images(self, location=None):
        """
        Lists all images

        :rtype: ``list`` of :class:`NodeImage`
        """
        data = self._perform_get(self._get_image_path(), Images)

        images = [self._to_image(i) for i in data]

        if location != None:
            images = [
                image for image in images if location in image.extra["location"]]

        return images

    def list_locations(self):
        """
        Lists all locations

        :rtype: ``list`` of :class:`NodeLocation`
        """
        data = self._perform_get(
            '/' + self.subscription_id + '/locations', Locations)

        return [self._to_location(l) for l in data]

    def list_nodes(self, ex_cloud_service_name=None):
        """
        List nodes for a cloud service, or for all cloud services
        If ex_cloud_service_name specified, list nodes for this cloud
        service, otherwise show all nodes

        :param      ex_cloud_service_name: Cloud Service name
        :type       ex_cloud_service_name: ``str``

        :rtype: ``list`` of :class:`Node`
        """

        if ex_cloud_service_name:
            return self.list_nodes_for_cloud_service(ex_cloud_service_name=ex_cloud_service_name)
        else:
            #first get a list of services
            #then get VMs for each service
            #use multiprocessing to query services on parallel
            #since libcloud driver instance is not thread safe, the easiest solution is
            #to create a new driver instance inside each thread.
            #http://ci.apache.org/projects/libcloud/docs/other/using-libcloud-in-multithreaded-and-async-environments.html
            services = self.ex_list_cloud_services()
            def _list_one(service):
                driver = get_driver(self.type)(self.key, self.secret)
                try:
                    return driver.list_nodes_for_cloud_service(service)
                except:
                    return []
            pool = multiprocessing.pool.ThreadPool(8)
            results = pool.map(_list_one, services)
            pool.terminate()
            machines = []
            for result in results:
                machines.extend(result)

        return machines


    def list_nodes_for_cloud_service(self, ex_cloud_service_name):
        """
        List nodes for cloud service

        ex_cloud_service_name parameter is used to scope the request
        to a specific Cloud Service. This is a required parameter as
        nodes cannot exist outside of a Cloud Service nor be shared
        between a Cloud Service within Azure.

        :param      ex_cloud_service_name: Cloud Service name
        :type       ex_cloud_service_name: ``str``

        :rtype: ``list`` of :class:`Node`
        """

        response = self._perform_get(
            self._get_hosted_service_path(ex_cloud_service_name) +
            '?embed-detail=True',
            None)
        # if response.status != 200 :
        #    raise LibcloudError('Message: %s, Body: %s, Status code: %d' %
        #                        (response.error, response.body, response.status)
        #                        , driver=self)

        data = self._parse_response(response, HostedService)

        try:
            nodes = [self._to_node(n) for n in
                    data.deployments[0].role_instance_list]

            for node in nodes:
                node.extra['cloud_service_name'] = ex_cloud_service_name
                node.extra['location'] = data.hosted_service_properties.location
            return nodes
        except IndexError:
            return []

    def reboot_node(self, node=None, ex_cloud_service_name=None,
                    ex_deployment_slot=None):
        """
        Reboots a node.

        ex_cloud_service_name parameter is used to scope the request
        to a specific Cloud Service. This is a required parameter as
        nodes cannot exist outside of a Cloud Service nor be shared
        between a Cloud Service within Azure.

        :param      ex_cloud_service_name: Cloud Service name
        :type       ex_cloud_service_name: ``str``

        :param      ex_deployment_name: Options are "production" (default)
                                         or "Staging". (Optional)
        :type       ex_deployment_name: ``str``

        :rtype: ``bool``
        """

        if not ex_cloud_service_name:
            raise ValueError("ex_cloud_service_name is required.")

        if not ex_deployment_slot:
            ex_deployment_slot = "production"

        if not node:
            raise ValueError("node is required.")

        _deployment_name = self._get_deployment(
            service_name=ex_cloud_service_name,
            deployment_slot=ex_deployment_slot).name

        try:
            response = self._perform_post(
                self._get_deployment_path_using_name(
                    ex_cloud_service_name, _deployment_name) + '/roleinstances/'
                + _str(node.id) + '?comp=reboot', '')

            if response.status != 202:
                raise LibcloudError('Message: %s, Body: %s, Status code: %d' %
                                    (response.error, response.body,
                                     response.status), driver=self)

            if self._parse_response_for_async_op(response):
                return True
            else:
                return False
        except Exception, e:
            return False

    def ex_start_node(self, node=None, ex_cloud_service_name=None,
                    ex_deployment_slot=None):
        """
        Starts a node
        """
        if not ex_cloud_service_name:
            raise ValueError("ex_cloud_service_name is required.")

        if not ex_deployment_slot:
            ex_deployment_slot = "production"

        if not node:
            raise ValueError("node is required.")

        _deployment_name = self._get_deployment(
            service_name=ex_cloud_service_name,
            deployment_slot=ex_deployment_slot).name

        start_txt = '<StartRoleOperation xmlns="http://schemas.microsoft.com/windowsazure" xmlns:i="http://www.w3.org/2001/XMLSchema-instance"><OperationType>StartRoleOperation</OperationType></StartRoleOperation>'

        try:
            response = self._perform_post(
                self._get_deployment_path_using_name(
                    ex_cloud_service_name, _deployment_name) + '/roleinstances/'
                + _str(node.id) + '/Operations', start_txt)

            if response.status != 202:
                raise LibcloudError('Message: %s, Body: %s, Status code: %d' %
                                    (response.error, response.body,
                                     response.status), driver=self)

            if self._parse_response_for_async_op(response):
                return True
            else:
                return False
        except Exception, e:
            return False

    def ex_stop_node(self, node=None, ex_cloud_service_name=None,
                    ex_deployment_slot=None):
        """
        Stops a node
        """
        if not ex_cloud_service_name:
            raise ValueError("ex_cloud_service_name is required.")

        if not ex_deployment_slot:
            ex_deployment_slot = "production"

        if not node:
            raise ValueError("node is required.")

        _deployment_name = self._get_deployment(
            service_name=ex_cloud_service_name,
            deployment_slot=ex_deployment_slot).name

        shutdown_txt = '<ShutdownRoleOperation xmlns="http://schemas.microsoft.com/windowsazure" xmlns:i="http://www.w3.org/2001/XMLSchema-instance"><OperationType>ShutdownRoleOperation</OperationType><PostShutdownAction>Stopped</PostShutdownAction></ShutdownRoleOperation>'

        try:
            response = self._perform_post(
                self._get_deployment_path_using_name(
                    ex_cloud_service_name, _deployment_name) + '/roleinstances/'
                + _str(node.id) + '/Operations', shutdown_txt)

            if response.status != 202:
                raise LibcloudError('Message: %s, Body: %s, Status code: %d' %
                                    (response.error, response.body,
                                     response.status), driver=self)

            if self._parse_response_for_async_op(response):
                return True
            else:
                return False
        except Exception, e:
            return False

    def list_volumes(self, node=None):
        """
        Lists volumes of the disks in the image repository that are
        associated with the specificed subscription.

        Pass Node object to scope the list of volumes to a single
        instance.

        :rtype: ``list`` of :class:`StorageVolume`
        """

        data = self._perform_get(self._get_disk_path(), Disks)

        volumes = [self._to_volume(volume=v, node=node) for v in data]

        return volumes

    def create_node(self, name, size, image, location, ex_cloud_service_name=None, endpoint_ports=[], custom_data=None,
                    **kwargs):
        """Create Azure Virtual Machine

           Reference: http://bit.ly/1fIsCb7
           [www.windowsazure.com/en-us/documentation/]

           We default to:

           + 3389/TCP - RDP - 1st Microsoft instance.
           + RANDOM/TCP - RDP - All succeeding Microsoft instances.

           + 22/TCP - SSH - 1st Linux instance
           + RANDOM/TCP - SSH - All succeeding Linux instances.

          The above replicates the standard behavior of the Azure UI.
          You can retrieve the assigned ports to each instance by
          using the following private function:

          _get_endpoint_ports(service_name)
            Returns public,private port key pair.

           @inherits: :class:`NodeDriver.create_node`

           :keyword     ex_cloud_service_name: Required.
                        Name of the Azure Cloud Service.
           :type        ex_cloud_service_name:  ``str``

           :keyword     ex_storage_service_name: Optional:
                        Name of the Azure Storage Service.
           :type        ex_storage_service_name:  ``str``

           :keyword     ex_deployment_name: Optional. The name of the deployment
                                            If this is not passed in we default
                                            to using the Cloud Service name.
            :type       ex_deployment_name: ``str``

           :keyword     ex_deployment_slot: Optional: Valid values: production|
                                            staging.
                                            Defaults to production.
           :type        ex_deployment_slot:  ``str``

           :keyword     ex_admin_user_id: Optional. Defaults to 'azureuser'.
           :type        ex_admin_user_id:  ``str``

        example endpoint_ports: [{name:'http', 'protocol': 'tcp', 'local_port': 80, 'port': 80},
            {name:'smtp', 'protocol': 'tcp', 'local_port': 25, 'port': 25}] where local_port is the
            private port and port is the public port of the endpoint.


        """
        location = location.id
        image = image.id
        size = size.id

        password = kwargs.get("password", self.random_password())
        name = re.sub(ur'[\W_]+', u'', name.lower(), flags=re.UNICODE)
        #sanitize name

        if not ex_cloud_service_name:
            try:
                self.create_cloud_service(name, location=location)
                ex_cloud_service_name = name
            except:
                #assume the cloud service exists, randomize
                ex_cloud_service_name = name + 'mistio' + str(random.randint(1, 1000))
                self.create_cloud_service(ex_cloud_service_name, location=location)

        if "ex_deployment_slot" in kwargs:
            ex_deployment_slot = kwargs['ex_deployment_slot']
        else:
            # We assume production if this is not provided.
            ex_deployment_slot = "Production"

        if "ex_admin_user_id" in kwargs:
            ex_admin_user_id = kwargs['ex_admin_user_id']
        else:
            # This mimics the Azure UI behavior.
            ex_admin_user_id = "azureuser"
        node_list = self.list_nodes_for_cloud_service(
            ex_cloud_service_name=ex_cloud_service_name)
        network_config = ConfigurationSet()
        network_config.configuration_set_type = 'NetworkConfiguration'

        # We do this because we need to pass a Configuration to the
        # method. This will be either Linux or Windows.
        if re.search("Win|SQL|SharePoint|Visual|Dynamics|DynGP|BizTalk",
                     image, re.I):
            machine_config = WindowsConfigurationSet(
                computer_name=name, admin_password=password,
                admin_user_name=ex_admin_user_id)

            machine_config.domain_join = None

            if node_list == []:
                port = "3389"
            else:
                port = random.randint(41952, 65535)
                endpoints = self._get_deployment(
                    service_name=ex_cloud_service_name,
                    deployment_slot=ex_deployment_slot)

                for instances in endpoints.role_instance_list:
                    ports = []
                    for ep in instances.instance_endpoints:
                        ports += [ep.public_port]

                    while port in ports:
                        port = random.randint(41952, 65535)

            endpoint = ConfigurationSetInputEndpoint(
                name='Remote Desktop',
                protocol='tcp',
                port=port,
                local_port='3389',
                load_balanced_endpoint_set_name=None,
                enable_direct_server_return=False
            )
        else:
            if node_list == []:
                port = "22"
            else:
                port = random.randint(41952, 65535)
                endpoints = self._get_deployment(
                    service_name=ex_cloud_service_name,
                    deployment_slot=ex_deployment_slot)

                for instances in endpoints.role_instance_list:
                    ports = []
                    for ep in instances.instance_endpoints:
                        ports += [ep.public_port]

                    while port in ports:
                        port = random.randint(41952, 65535)

            endpoint = ConfigurationSetInputEndpoint(
                name='SSH',
                protocol='tcp',
                port=port,
                local_port='22',
                load_balanced_endpoint_set_name=None,
                enable_direct_server_return=False
            )
            machine_config = LinuxConfigurationSet(
                name, ex_admin_user_id, password, False, custom_data)

        network_config.input_endpoints.input_endpoints.append(endpoint)


        for endpoint_port in endpoint_ports:
            try:
                input_endpoint = ConfigurationSetInputEndpoint(
                                name=endpoint_port.get('name'),
                                protocol=endpoint_port.get('protocol'),
                                port=endpoint_port.get('port'),
                                local_port=endpoint_port.get('local_port'),
                                load_balanced_endpoint_set_name=None,
                                enable_direct_server_return=False
                            )
                # make sure the endpoint is not duplicate
                if input_endpoint.name != endpoint.name and input_endpoint.port != endpoint.port and \
                    input_endpoint.local_port != endpoint.local_port:
                        network_config.input_endpoints.input_endpoints.append(input_endpoint)
            except:
                pass
        _storage_location = self._get_cloud_service_location(
            service_name=ex_cloud_service_name)


        if "ex_storage_service_name" in kwargs:
            ex_storage_service_name = kwargs['ex_storage_service_name']
        else:
            ex_storage_service_name = ex_cloud_service_name
            ex_storage_service_name = re.sub(
                ur'[\W_]+', u'', ex_storage_service_name.lower(),
                flags=re.UNICODE)
            if self._is_storage_service_unique(
                    service_name=ex_storage_service_name):
                self._create_storage_account(
                    service_name=ex_storage_service_name,
                    location=_storage_location.service_location,
                    is_affinity_group=_storage_location.is_affinity_group
                )
            else:
                ex_storage_service_name = ex_storage_service_name + 'mistio' + str(random.randint(1, 100000))
                self._create_storage_account(
                    service_name=ex_storage_service_name,
                    location=_storage_location.service_location,
                    is_affinity_group=_storage_location.is_affinity_group
                )


        if "ex_deployment_name" in kwargs:
            ex_deployment_name = kwargs['ex_deployment_name']
        else:
            ex_deployment_name = ex_cloud_service_name

        blob_url = "http://" + ex_storage_service_name \
                   + ".blob.core.windows.net"

        # Azure's pattern in the UI.
        disk_name = "{0}-{1}-{2}.vhd".format(
            ex_cloud_service_name, name, time.strftime("%Y-%m-%d"))
        media_link = blob_url + "/vhds/" + disk_name
        disk_config = OSVirtualHardDisk(image, media_link)



        # OK, bit annoying here. You must create a deployment before
        # you can create an instance; however, the deployment function
        # creates the first instance, but all subsequent instances
        # must be created using the add_role function.
        #
        # So, yeah, annoying.
        if node_list == []:
            # This is the first node in this cloud service.
            response = self._perform_post(
                self._get_deployment_path_using_name(ex_cloud_service_name),
                AzureXmlSerializer.virtual_machine_deployment_to_xml(
                    ex_deployment_name,
                    ex_deployment_slot,
                    name,
                    name,
                    machine_config,
                    disk_config,
                    'PersistentVMRole',
                    network_config,
                    None,
                    None,
                    size,
                    None))
        else:
            _deployment_name = self._get_deployment(
                service_name=ex_cloud_service_name,
                deployment_slot=ex_deployment_slot).name

            try:
                response = self._perform_post(
                    self._get_role_path(ex_cloud_service_name,
                                        _deployment_name),
                    AzureXmlSerializer.add_role_to_xml(
                        name,  # role_name
                        machine_config,  # system_config
                        disk_config,  # os_virtual_hard_disk
                        'PersistentVMRole',  # role_type
                        network_config,  # network_config
                        None,  # availability_set_name
                        None,  # data_virtual_hard_disks
                        size))  # role_size)
            except Exception as exc:
                raise LibcloudError('Failed to create node: %r', exc)

        if response.status != 202:
                raise LibcloudError('Message: %s, Body: %s, Status code: %d' %
                                    (response.error, response.body,
                                     response.status), driver=self)

        try:
            self._ex_complete_async_azure_operation(response)
        except:
            pass
            #this might fail for other reasons, but node is created

        return Node(
            id=name,
            name=name,
            state=NodeState.PENDING,
            public_ips=[],
            private_ips=[],
            driver=self.connection.driver,
            extra={'username': ex_admin_user_id, 'password': password}
        )

    def destroy_node(self, node=None, ex_cloud_service_name=None,
                     ex_deployment_slot=None):
        """Remove Azure Virtual Machine

        This removes the instance, but does not
        remove the disk. You will need to use destroy_volume.
        Azure sometimes has an issue where it will hold onto
        a blob lease for an extended amount of time.

        :keyword     ex_cloud_service_name: Required.
                     Name of the Azure Cloud Service.
        :type        ex_cloud_service_name:  ``str``

        :keyword     ex_deployment_slot: Optional: The name of the deployment
                                         slot. If this is not passed in we
                                         default to production.
        :type        ex_deployment_slot:  ``str``
        """

        if not ex_cloud_service_name:
            raise ValueError("ex_cloud_service_name is required.")

        if not node:
            raise ValueError("node is required.")

        if not ex_deployment_slot:
            ex_deployment_slot = "production"

        _deployment = self._get_deployment(
            service_name=ex_cloud_service_name,
            deployment_slot=ex_deployment_slot)

        _deployment_name = _deployment.name

        _server_deployment_count = len(_deployment.role_instance_list)

        if _server_deployment_count > 1:
            path = self._get_role_path(ex_cloud_service_name,
                                       _deployment_name, node.id)
            path += '?comp=media'  # forces deletion of attached disks

            data = self._perform_delete(path)

            return True
        else:
            path = self._get_deployment_path_using_name(
                ex_cloud_service_name,
                _deployment_name)

            path += '?comp=media'

            data = self._perform_delete(path)
            try:
                #also delete cloud service, if this is the only deployment
                self._perform_cloud_service_delete(self._get_hosted_service_path(ex_cloud_service_name))
            except:
                pass


            return True

    def create_cloud_service(self, ex_cloud_service_name=None, location=None,
                             description=None, extended_properties=None):
        """
        creates an azure cloud service.

        :param      ex_cloud_service_name: Cloud Service name
        :type       ex_cloud_service_name: ``str``

        :param      location: standard azure location string
        :type       location: ``str``

        :param      description: optional description
        :type       description: ``str``

        :param      extended_properties: optional extended_properties
        :type       extended_properties: ``dict``

        :rtype: ``bool``
        """
        if not ex_cloud_service_name:
            raise ValueError("ex_cloud_service_name is required.")

        if not location:
            raise ValueError("location is required.")

        response = self._perform_cloud_service_create(
            self._get_hosted_service_path(),
            AzureXmlSerializer.create_hosted_service_to_xml(
                ex_cloud_service_name,
                self._encode_base64(ex_cloud_service_name),
                description, location, None, extended_properties))

        if response.status != 201:
            raise LibcloudError('Message: %s, Body: %s, Status code: %d'
                                % (response.error, response.body,
                                   response.status), driver=self)

        return True

    def destroy_cloud_service(self, ex_cloud_service_name=None):
        """
        deletes an azure cloud service.

        :param      ex_cloud_service_name: Cloud Service name
        :type       ex_cloud_service_name: ``str``

        :rtype: ``bool``
        """

        if not ex_cloud_service_name:
            raise ValueError("ex_cloud_service_name is required.")
        # add check to ensure all nodes have been deleted
        response = self._perform_cloud_service_delete(
            self._get_hosted_service_path(ex_cloud_service_name))

        if response.status != 200:
            raise LibcloudError('Message: %s, Body: %s, Status code: %d' %
                                (response.error, response.body, response.status), driver=self)

        return True

    """ Functions not implemented
    """

    def create_volume_snapshot(self):
        raise NotImplementedError(
            'You cannot create snapshots of '
            'Azure VMs at this time.')

    def attach_volume(self):
        raise NotImplementedError(
            'attach_volume is not supported '
            'at this time.')

    def create_volume(self):
        raise NotImplementedError(
            'create_volume is not supported '
            'at this time.')

    def detach_volume(self):
        raise NotImplementedError(
            'detach_volume is not supported '
            'at this time.')

    def destroy_volume(self):
        raise NotImplementedError(
            'destroy_volume is not supported '
            'at this time.')

    """Private Functions
    """

    def _perform_cloud_service_create(self, path, data):
        request = AzureHTTPRequest()
        request.method = 'POST'
        request.host = azure_service_management_host
        request.path = path
        request.body = data
        request.path, request.query = self._update_request_uri_query(request)
        request.headers = self._update_management_header(request)
        response = self._perform_request(request)

        return response

    def _perform_cloud_service_delete(self, path):
        request = AzureHTTPRequest()
        request.method = 'DELETE'
        request.host = azure_service_management_host
        request.path = path
        request.path, request.query = self._update_request_uri_query(request)
        request.headers = self._update_management_header(request)
        response = self._perform_request(request)

        return response

    def _to_node(self, data):
        """
        Convert the data from a Azure response object into a Node
        """
        if not data.instance_endpoints:
            data.instance_endpoints = []
        if len(data.instance_endpoints) >= 1:
            public_ip = data.instance_endpoints[0].vip
        else:
            public_ip = []

        if public_ip:
            public_ips = [public_ip]
        else:
            public_ips = []
        remote_desktop_port = []
        ssh_port = []
        powershell_port = []
        for port in data.instance_endpoints:
            if port.name == 'Remote Desktop' or 'RdpInput' in port.name:
                remote_desktop_port = port.public_port
            if port.name == 'PowerShell':
                powershell_port = port.public_port
            if port.name == "SSH":
                ssh_port = port.public_port
        if remote_desktop_port or powershell_port:
            os_type = 'windows'
        else:
            os_type = 'linux'

        endpoints = {}
        for endpoint in data.instance_endpoints:
            endpoints[endpoint.name] = '%s:%s %s' % (endpoint.local_port, endpoint.public_port, endpoint.protocol)

        price = get_size_price(driver_type='compute', driver_name='azure_%s' % os_type,
                               size_id=data.instance_size)
        cost_per_hour = None
        if price:
            # TODO: get location from metadata!
            location = 'eastus'
            location = locations_mapping.get(location, 'eastus')
            cost_per_hour = price.get(location)

        return Node(
            id=data.role_name,
            name=data.role_name,
            state=self.NODE_STATE_MAP.get(
                data.instance_status, NodeState.UNKNOWN),
            public_ips=public_ips,
            private_ips=[data.ip_address],
            driver=AzureNodeDriver,
            extra={
                'remote_desktop_port': remote_desktop_port,
                'powershell_port': powershell_port,
                'ssh_port': ssh_port,
                'cost_per_hour': cost_per_hour,
                'os_type': os_type,
                'power_state': data.power_state,
                'instance_size': data.instance_size,
                'endpoints': endpoints})

    def _to_location(self, data):
        """
        Convert the data from a Azure resonse object into a location
        """
        country = data.display_name

        if "Asia" in data.display_name:
            country = "Asia"

        if "Europe" in data.display_name:
            country = "Europe"

        if "US" in data.display_name:
            country = "US"

        if "Japan" in data.display_name:
            country = "Japan"

        if "Brazil" in data.display_name:
            country = "Brazil"

        return AzureNodeLocation(
            id=data.name,
            name=data.display_name,
            country=country,
            driver=self.connection.driver,
            available_services=data.available_services,
            virtual_machine_role_sizes=(data.compute_capabilities).virtual_machines_role_sizes)

    def _to_node_size(self, data):
        """
        Convert the AZURE_COMPUTE_INSTANCE_TYPES into NodeSize
        """
        os_type = 'linux'
        return NodeSize(
            id=data["id"],
            name=data["name"],
            ram=data["ram"],
            disk=data["disk"],
            bandwidth=data["bandwidth"],
            price = get_size_price(driver_type='compute', driver_name='azure_%s' % os_type,
                               size_id=data['id']),
            driver=self.connection.driver,
            extra={
                'max_data_disks': data["max_data_disks"],
                'cores': data["cores"]
            })

    def _to_image(self, data):

        return NodeImage(
            id=data.name,
            name=data.label,
            driver=self.connection.driver,
            extra={
                'os': data.os,
                'category': data.category,
                'description': data.description,
                'location': data.location,
                'affinity_group': data.affinity_group,
                'media_link': data.media_link,
                'show_in_gui': data.show_in_gui,
                'is_premium': data.is_premium
            })

    def _to_volume(self, volume, node):

        if node:
            if hasattr(volume.attached_to, 'role_name'):
                if volume.attached_to.role_name == node.id:
                    extra = {}
                    extra['affinity_group'] = volume.affinity_group
                    if hasattr(volume.attached_to, 'hosted_service_name'):
                        extra['hosted_service_name'] = \
                            volume.attached_to.hosted_service_name
                    if hasattr(volume.attached_to, 'role_name'):
                        extra['role_name'] = volume.attached_to.role_name
                    if hasattr(volume.attached_to, 'deployment_name'):
                        extra['deployment_name'] = \
                            volume.attached_to.deployment_name
                    extra['os'] = volume.os
                    extra['location'] = volume.location
                    extra['media_link'] = volume.media_link
                    extra['source_image_name'] = volume.source_image_name

                    return StorageVolume(id=volume.name,
                                         name=volume.name,
                                         size=int(
                                             volume.logical_disk_size_in_gb),
                                         driver=self.connection.driver,
                                         extra=extra)
        else:
            extra = {}
            extra['affinity_group'] = volume.affinity_group
            if hasattr(volume.attached_to, 'hosted_service_name'):
                extra['hosted_service_name'] = \
                    volume.attached_to.hosted_service_name
            if hasattr(volume.attached_to, 'role_name'):
                extra['role_name'] = volume.attached_to.role_name
            if hasattr(volume.attached_to, 'deployment_name'):
                extra['deployment_name'] = volume.attached_to.deployment_name
            extra['os'] = volume.os
            extra['location'] = volume.location
            extra['media_link'] = volume.media_link
            extra['source_image_name'] = volume.source_image_name

            return StorageVolume(id=volume.name,
                                 name=volume.name,
                                 size=int(volume.logical_disk_size_in_gb),
                                 driver=self.connection.driver,
                                 extra=extra)

    def _get_deployment(self, **kwargs):
        _service_name = kwargs['service_name']
        _deployment_slot = kwargs['deployment_slot']

        response = self._perform_get(
            self._get_deployment_path_using_slot(
                _service_name, _deployment_slot), None)

        if response.status != 200:
            raise LibcloudError('Message: %s, Body: %s, Status code: %d' %
                                (response.error, response.body, response.status), driver=self)

        return self._parse_response(response, Deployment)

    def _get_cloud_service_location(self, service_name=None):

        if not service_name:
            raise ValueError("service_name is required.")

        res = self._perform_get(
            self._get_hosted_service_path(service_name) +
            '?embed-detail=False',
            HostedService)

        _affinity_group = res.hosted_service_properties.affinity_group
        _cloud_service_location = res.hosted_service_properties.location

<<<<<<< HEAD
        if _affinity_group is not None and _affinity_group is not u'':
=======
        if _affinity_group is not None and _affinity_group != '':
>>>>>>> b7be7b3f
            return self.service_location(True, _affinity_group)
        elif _cloud_service_location is not None:
            return self.service_location(False, _cloud_service_location)
        else:
            return None

    def _is_storage_service_unique(self, service_name=None):
        if not service_name:
            raise ValueError("service_name is required.")

        _check_availability = self._perform_get(
            self._get_storage_service_path() +
            '/operations/isavailable/' +
            _str(service_name) + '',
            AvailabilityResponse)

        return _check_availability.result

    def _create_storage_account(self, **kwargs):
        if kwargs['is_affinity_group'] is True:
            response = self._perform_post(
                self._get_storage_service_path(),
                AzureXmlSerializer.create_storage_service_input_to_xml(
                    kwargs['service_name'],
                    kwargs['service_name'],
                    self._encode_base64(kwargs['service_name']),
                    kwargs['location'],
                    None,  # Location
                    True,  # geo_replication_enabled
                    None))  # extended_properties

            if response.status != 202:
                raise LibcloudError('Message: %s, Body: %s, Status code: %d' %
                                    (response.error, response.body,
                                     response.status), driver=self)

        else:
            response = self._perform_post(
                self._get_storage_service_path(),
                AzureXmlSerializer.create_storage_service_input_to_xml(
                    kwargs['service_name'],
                    kwargs['service_name'],
                    self._encode_base64(kwargs['service_name']),
                    None,  # Affinity Group
                    kwargs['location'],  # Location
                    True,  # geo_replication_enabled
                    None))  # extended_properties

            if response.status != 202:
                raise LibcloudError('Message: %s, Body: %s, Status code: %d' %
                                    (response.error, response.body,
                                     response.status), driver=self)

        # We need to wait for this to be created before we can
        # create the storage container and the instance.
        self._ex_complete_async_azure_operation(response,
                                                "create_storage_account")

        return

    def _get_operation_status(self, request_id):
        return self._perform_get(
            '/' + self.subscription_id + '/operations/' + _str(request_id),
            Operation)

    def _perform_get(self, path, response_type):
        request = AzureHTTPRequest()
        request.method = 'GET'
        request.host = azure_service_management_host
        request.path = path
        request.path, request.query = self._update_request_uri_query(request)
        request.headers = self._update_management_header(request)
        #Ugly patch. Azure many times returns an empty response (!) for no reason.
        #Probably due to many simultaneous requests?
        #In these cases try again as fallback
        for i in range(3):
            response = self._perform_request(request)
            if response.body != '':
                break
        if response_type is not None:
            return self._parse_response(response, response_type)

        return response

    def _perform_post(self, path, body, response_type=None):
        request = AzureHTTPRequest()
        request.method = 'POST'
        request.host = azure_service_management_host
        request.path = path
        request.body = ensure_string(self._get_request_body(body))
        request.path, request.query = self._update_request_uri_query(request)
        request.headers = self._update_management_header(request)
        response = self._perform_request(request)

        return response

    def _perform_put(self, path, body, response_type=None):
        request = AzureHTTPRequest()
        request.method = 'PUT'
        request.host = azure_service_management_host
        request.path = path
        request.body = self._get_request_body(body)
        request.path, request.query = \
            self._update_request_uri_query(request)
        request.headers = self._update_management_header(request)
        response = self._perform_request(request)

        return response

    def _perform_delete(self, path):
        request = AzureHTTPRequest()
        request.method = 'DELETE'
        request.host = azure_service_management_host
        request.path = path
        request.path, request.query = self._update_request_uri_query(request)
        request.headers = self._update_management_header(request)
        response = self._perform_request(request)

        if response.status != 202:
            raise LibcloudError('Message: %s, Body: %s, Status code: %d' %
                                (response.error, response.body, response.status), driver=self)

    def _perform_request(self, request):
        try:
            response = self.connection.request(
                        action=request.path,
                        data=request.body, headers=request.headers,
                        method=request.method)
        except requests.exceptions.SSLError:
            raise InvalidCredsError('Please provide a valid SSL certificate')
        except:
            raise
        if response.status == 307:
            #handle 307 responses
            response = self.connection.request(
                        action=response.headers.get('location'),
                        data=request.body, headers=request.headers,
                        method=request.method)
        return response

    def _update_request_uri_query(self, request):
        '''pulls the query string out of the URI and moves it into
        the query portion of the request object.  If there are already
        query parameters on the request the parameters in the URI will
        appear after the existing parameters'''

        if '?' in request.path:
            request.path, _, query_string = request.path.partition('?')
            if query_string:
                query_params = query_string.split('&')
                for query in query_params:
                    if '=' in query:
                        name, _, value = query.partition('=')
                        request.query.append((name, value))

        request.path = url_quote(request.path, '/()$=\',')

        # add encoded queries to request.path.
        if request.query:
            request.path += '?'
            for name, value in request.query:
                if value is not None:
                    request.path += name + '=' + \
                        url_quote(value, '/()$=\',') + '&'
            request.path = request.path[:-1]

        return request.path, request.query

    def _update_management_header(self, request):
        ''' Add additional headers for management. '''

        if request.method in ['PUT', 'POST', 'MERGE', 'DELETE']:
            request.headers['Content-Length'] = str(len(request.body))

        # append additional headers base on the service
        #request.headers.append(('x-ms-version', X_MS_VERSION))

        # if it is not GET or HEAD request, must set content-type.
        if not request.method in ['GET', 'HEAD']:
            for key in request.headers:
                if 'content-type' == key.lower():
                    break
            else:
                request.headers['Content-Type'] = 'application/xml'

        return request.headers

    def send_request_headers(self, connection, request_headers):
        for name, value in request_headers:
            if value:
                connection.putheader(name, value)

        connection.putheader('User-Agent', _USER_AGENT_STRING)
        connection.endheaders()

    def send_request_body(self, connection, request_body):
        if request_body:
            assert isinstance(request_body, bytes)
            connection.send(request_body)
        elif (not isinstance(connection, HTTPSConnection) and
              not isinstance(connection, httplib.HTTPConnection)):
            connection.send(None)

    def _parse_response(self, response, return_type):
        '''
        Parse the HTTPResponse's body and fill all the data into a class of
        return_type.
        '''
        return self._parse_response_body_from_xml_text(
            response.body, return_type)

    def _parse_response_body_from_xml_text(self, respbody, return_type):
        '''
        parse the xml and fill all the data into a class of return_type
        '''
        try:
            doc = minidom.parseString(respbody.encode('utf-8'))
        except:
            return ''
        return_obj = return_type()
        for node in self._get_child_nodes(doc, return_type.__name__):
            self._fill_data_to_return_object(node, return_obj)

        return return_obj

    def _get_child_nodes(self, node, tagName):
        return [childNode for childNode in node.getElementsByTagName(tagName)
                if childNode.parentNode == node]

    def _fill_data_to_return_object(self, node, return_obj):
        members = dict(vars(return_obj))
        for name, value in members.items():
            if isinstance(value, _list_of):
                setattr(return_obj,
                        name,
                        self._fill_list_of(node,
                                           value.list_type,
                                           value.xml_element_name))
            elif isinstance(value, _scalar_list_of):
                setattr(return_obj,
                        name,
                        self._fill_scalar_list_of(node,
                                                  value.list_type,
                                                  self._get_serialization_name(
                                                      name),
                                                  value.xml_element_name))
            elif isinstance(value, _dict_of):
                setattr(return_obj,
                        name,
                        self._fill_dict_of(node,
                                           self._get_serialization_name(name),
                                           value.pair_xml_element_name,
                                           value.key_xml_element_name,
                                           value.value_xml_element_name))
            elif isinstance(value, WindowsAzureData):
                setattr(return_obj,
                        name,
                        self._fill_instance_child(node, name, value.__class__))
            elif isinstance(value, dict):
                setattr(return_obj,
                        name,
                        self._fill_dict(node,
                                        self._get_serialization_name(name)))
            elif isinstance(value, _Base64String):
                value = self._fill_data_minidom(node, name, '')
                if value is not None:
                    value = self._decode_base64_to_text(value)
                # always set the attribute,
                # so we don't end up returning an object
                # with type _Base64String
                setattr(return_obj, name, value)
            else:
                value = self._fill_data_minidom(node, name, value)
                if value is not None:
                    setattr(return_obj, name, value)

    def _fill_list_of(self, xmldoc, element_type, xml_element_name):
        xmlelements = self._get_child_nodes(xmldoc, xml_element_name)
        return [self._parse_response_body_from_xml_node(
            xmlelement, element_type)
            for xmlelement in xmlelements]

    def _parse_response_body_from_xml_node(self, node, return_type):
        '''
        parse the xml and fill all the data into a class of return_type
        '''
        return_obj = return_type()
        self._fill_data_to_return_object(node, return_obj)

        return return_obj

    def _fill_scalar_list_of(self, xmldoc, element_type, parent_xml_element_name,
                             xml_element_name):
        xmlelements = self._get_child_nodes(xmldoc, parent_xml_element_name)
        if xmlelements:
            xmlelements = \
                self._get_child_nodes(xmlelements[0], xml_element_name)
            return [self._get_node_value(xmlelement, element_type)
                    for xmlelement in xmlelements]

    def _get_node_value(self, xmlelement, data_type):
        value = xmlelement.firstChild.nodeValue
        if data_type is datetime:
            return self._to_datetime(value)
        elif data_type is bool:
            return value.lower() != 'false'
        else:
            return data_type(value)

    def _get_serialization_name(self, element_name):
        """converts a Python name into a serializable name"""
        known = _KNOWN_SERIALIZATION_XFORMS.get(element_name)
        if known is not None:
            return known

        if element_name.startswith('x_ms_'):
            return element_name.replace('_', '-')
        if element_name.endswith('_id'):
            element_name = element_name.replace('_id', 'ID')
        for name in ['content_', 'last_modified', 'if_', 'cache_control']:
            if element_name.startswith(name):
                element_name = element_name.replace('_', '-_')

        return ''.join(name.capitalize() for name in element_name.split('_'))

    def _fill_dict_of(
        self, xmldoc, parent_xml_element_name, pair_xml_element_name,
            key_xml_element_name, value_xml_element_name):
        return_obj = {}

        xmlelements = self._get_child_nodes(xmldoc, parent_xml_element_name)
        if xmlelements:
            xmlelements = \
                self._get_child_nodes(xmlelements[0], pair_xml_element_name)
            for pair in xmlelements:
                keys = self._get_child_nodes(pair, key_xml_element_name)
                values = self._get_child_nodes(pair, value_xml_element_name)
                if keys and values:
                    key = keys[0].firstChild.nodeValue
                    value = values[0].firstChild.nodeValue
                    return_obj[key] = value

        return return_obj

    def _fill_instance_child(self, xmldoc, element_name, return_type):
        '''Converts a child of the current dom element to the specified type.
        '''
        xmlelements = self._get_child_nodes(
            xmldoc, self._get_serialization_name(element_name))

        if not xmlelements:
            return None

        return_obj = return_type()
        self._fill_data_to_return_object(xmlelements[0], return_obj)

        return return_obj

    def _fill_dict(self, xmldoc, element_name):
        xmlelements = self._get_child_nodes(xmldoc, element_name)
        if xmlelements:
            return_obj = {}
            for child in xmlelements[0].childNodes:
                if child.firstChild:
                    return_obj[child.nodeName] = child.firstChild.nodeValue
            return return_obj

    def _encode_base64(self, data):
        if isinstance(data, _unicode_type):
            data = data.encode('utf-8')
        encoded = base64.b64encode(data)
        return encoded.decode('utf-8')

    def _decode_base64_to_bytes(self, data):
        if isinstance(data, _unicode_type):
            data = data.encode('utf-8')
        return base64.b64decode(data)

    def _decode_base64_to_text(self, data):
        decoded_bytes = self._decode_base64_to_bytes(data)
        return decoded_bytes.decode('utf-8')

    def _fill_data_minidom(self, xmldoc, element_name, data_member):
        xmlelements = self._get_child_nodes(
            xmldoc, self._get_serialization_name(element_name))

        if not xmlelements or not xmlelements[0].childNodes:
            return None

        value = xmlelements[0].firstChild.nodeValue

        if data_member is None:
            return value
        elif isinstance(data_member, datetime):
            return self._to_datetime(value)
        elif type(data_member) is bool:
            return value.lower() != 'false'
        else:
            return type(data_member)(value)

    def _to_datetime(self, strtime):
        return datetime.strptime(strtime, "%Y-%m-%dT%H:%M:%S.%f")

    def _get_request_body(self, request_body):
        if request_body is None:
            return b''

        if isinstance(request_body, WindowsAzureData):
            request_body = self._convert_class_to_xml(request_body)

        if isinstance(request_body, bytes):
            return request_body

        if isinstance(request_body, _unicode_type):
            return request_body.encode('utf-8')

        request_body = str(request_body)
        if isinstance(request_body, _unicode_type):
            return request_body.encode('utf-8')

        return request_body

    def _convert_class_to_xml(self, source, xml_prefix=True):
        if source is None:
            return ''

        xmlstr = ''
        if xml_prefix:
            xmlstr = '<?xml version="1.0" encoding="utf-8"?>'

        if isinstance(source, list):
            for value in source:
                xmlstr += self._convert_class_to_xml(value, False)
        elif isinstance(source, WindowsAzureData):
            class_name = source.__class__.__name__
            xmlstr += '<' + class_name + '>'
            for name, value in vars(source).items():
                if value is not None:
                    if isinstance(value, list) or \
                            isinstance(value, WindowsAzureData):
                        xmlstr += self._convert_class_to_xml(value, False)
                    else:
                        xmlstr += ('<' + self._get_serialization_name(name) +
                                   '>' + xml_escape(str(value)) + '</' +
                                   self._get_serialization_name(name) + '>')
            xmlstr += '</' + class_name + '>'
        return xmlstr

    def _parse_response_for_async_op(self, response):
        if response is None:
            return None

        result = AsynchronousOperationResult()
        if response.headers:
            for name, value in response.headers.items():
                if name.lower() == 'x-ms-request-id':
                    result.request_id = value

        return result

    def _get_deployment_path_using_name(self, service_name,
                                        deployment_name=None):
        return self._get_path('services/hostedservices/'
                              + _str(service_name) +
                              '/deployments', deployment_name)

    def _get_path(self, resource, name):
        path = '/' + self.subscription_id + '/' + resource
        if name is not None:
            path += '/' + _str(name)
        return path

    def _get_image_path(self, image_name=None):
        return self._get_path('services/images', image_name)

    def _get_hosted_service_path(self, service_name=None):
        return self._get_path('services/hostedservices', service_name)

    def _get_deployment_path_using_slot(self, service_name, slot=None):
        return self._get_path('services/hostedservices/' + _str(service_name) +
                              '/deploymentslots', slot)

    def _get_disk_path(self, disk_name=None):
        return self._get_path('services/disks', disk_name)

    def _get_role_path(self, service_name, deployment_name, role_name=None):
        return self._get_path('services/hostedservices/' + _str(service_name) +
                              '/deployments/' + deployment_name +
                              '/roles', role_name)

    def _get_storage_service_path(self, service_name=None):
        return self._get_path('services/storageservices', service_name)

    def _ex_complete_async_azure_operation(self, response=None,
                                           operation_type='create_node'):

        request_id = self._parse_response_for_async_op(response)
        operation_status = self._get_operation_status(request_id.request_id)

        timeout = 60 * 5
        waittime = 0
        interval = 5

        while operation_status.status == "InProgress" and waittime < timeout:
            operation_status = self._get_operation_status(request_id)
            if operation_status.status == "Succeeded":
                break

            waittime += interval
            time.sleep(interval)

        if operation_status.status == 'Failed':
            raise LibcloudError(
                'Message: Async request for operation %s has failed' %
                operation_type, driver=self)

    def get_cloud_service_from_node_id(self, node_id):
        "Return cloud service for a node. Used in reboot/destroy/stop/start"
        for service in self.ex_list_cloud_services():
            nodes = self.list_nodes(ex_cloud_service_name=service)
            for node in nodes:
                if node.id == node_id:
                    return service
        return None

    def random_password(self):
        "provide a random valid password for Azure"
        random_char = "!@#$%^*()_+"[random.randint(0,10)]
        random_int = random.randint(0,10)
        random_lower = ''
        for i in range(8):
            random_lower += "abcdefghijklmnopqrstuvwxyz"[random.randint(0,25)]
        random_upper = "ABCDEFGHIJKLMNOPQRSTUVWXYZ"[random.randint(0,25)]
        return random_lower + random_upper + str(random_int) + random_char

    # def get_connection(self):
    #    certificate_path = "/Users/baldwin/.azure/managementCertificate.pem"
    #    port = HTTPS_PORT

    #    connection = HTTPSConnection(
    #        azure_service_management_host,
    #        int(port),
    #        cert_file=certificate_path)

    #    return connection

"""XML Serializer

<<<<<<< HEAD
Borrowed from the Azure SDK for Python.
=======

"""
XML Serializer

Borrowed from the Azure SDK for Python which is licensed under Apache 2.0.

https://github.com/Azure/azure-sdk-for-python
>>>>>>> b7be7b3f
"""


def _lower(text):
    return text.lower()


class AzureXmlSerializer():

    @staticmethod
    def create_storage_service_input_to_xml(service_name, description, label,
                                            affinity_group, location,
                                            geo_replication_enabled,
                                            extended_properties):
        return AzureXmlSerializer.doc_from_data(
            'CreateStorageServiceInput',
            [('ServiceName', service_name),
             ('Description', description),
             ('Label', label),
             ('AffinityGroup', affinity_group),
             ('Location', location),
             ('GeoReplicationEnabled', geo_replication_enabled, _lower)],
            extended_properties)

    @staticmethod
    def update_storage_service_input_to_xml(description, label,
                                            geo_replication_enabled,
                                            extended_properties):
        return AzureXmlSerializer.doc_from_data(
            'UpdateStorageServiceInput',
            [('Description', description),
             ('Label', label, AzureNodeDriver._encode_base64),
             ('GeoReplicationEnabled', geo_replication_enabled, _lower)],
            extended_properties)

    @staticmethod
    def regenerate_keys_to_xml(key_type):
        return AzureXmlSerializer.doc_from_data('RegenerateKeys',
                                                [('KeyType', key_type)])

    @staticmethod
    def update_hosted_service_to_xml(label, description, extended_properties):
        return AzureXmlSerializer.doc_from_data('UpdateHostedService',
                                                [('Label', label,
                                                  AzureNodeDriver._encode_base64),
                                                 ('Description', description)],
                                                extended_properties)

    @staticmethod
    def create_hosted_service_to_xml(service_name, label, description,
                                     location, affinity_group,
                                     extended_properties):
        return AzureXmlSerializer.doc_from_data(
            'CreateHostedService',
            [('ServiceName', service_name),
             ('Label', label),
             ('Description', description),
             ('Location', location),
             ('AffinityGroup', affinity_group)],
            extended_properties)

    @staticmethod
    def create_deployment_to_xml(name, package_url, label, configuration,
                                 start_deployment, treat_warnings_as_error,
                                 extended_properties):
        return AzureXmlSerializer.doc_from_data(
            'CreateDeployment',
            [('Name', name),
             ('PackageUrl', package_url),
             ('Label', label, AzureNodeDriver._encode_base64),
             ('Configuration', configuration),
             ('StartDeployment',
              start_deployment, _lower),
             ('TreatWarningsAsError', treat_warnings_as_error, _lower)],
            extended_properties)

    @staticmethod
    def swap_deployment_to_xml(production, source_deployment):
        return AzureXmlSerializer.doc_from_data(
            'Swap',
            [('Production', production),
             ('SourceDeployment', source_deployment)])

    @staticmethod
    def update_deployment_status_to_xml(status):
        return AzureXmlSerializer.doc_from_data(
            'UpdateDeploymentStatus',
            [('Status', status)])

    @staticmethod
    def change_deployment_to_xml(configuration, treat_warnings_as_error, mode,
                                 extended_properties):
        return AzureXmlSerializer.doc_from_data(
            'ChangeConfiguration',
            [('Configuration', configuration),
             ('TreatWarningsAsError', treat_warnings_as_error, _lower),
             ('Mode', mode)],
            extended_properties)

    @staticmethod
    def upgrade_deployment_to_xml(mode, package_url, configuration, label,
                                  role_to_upgrade, force, extended_properties):
        return AzureXmlSerializer.doc_from_data(
            'UpgradeDeployment',
            [('Mode', mode),
             ('PackageUrl', package_url),
             ('Configuration', configuration),
             ('Label', label, AzureNodeDriver._encode_base64),
             ('RoleToUpgrade', role_to_upgrade),
             ('Force', force, _lower)],
            extended_properties)

    @staticmethod
    def rollback_upgrade_to_xml(mode, force):
        return AzureXmlSerializer.doc_from_data(
            'RollbackUpdateOrUpgrade',
            [('Mode', mode),
             ('Force', force, _lower)])

    @staticmethod
    def walk_upgrade_domain_to_xml(upgrade_domain):
        return AzureXmlSerializer.doc_from_data(
            'WalkUpgradeDomain',
            [('UpgradeDomain', upgrade_domain)])

    @staticmethod
    def certificate_file_to_xml(data, certificate_format, password):
        return AzureXmlSerializer.doc_from_data(
            'CertificateFile',
            [('Data', data),
             ('CertificateFormat', certificate_format),
             ('Password', password)])

    @staticmethod
    def create_affinity_group_to_xml(name, label, description, location):
        return AzureXmlSerializer.doc_from_data(
            'CreateAffinityGroup',
            [('Name', name),
             ('Label', label, AzureNodeDriver._encode_base64),
             ('Description', description),
             ('Location', location)])

    @staticmethod
    def update_affinity_group_to_xml(label, description):
        return AzureXmlSerializer.doc_from_data(
            'UpdateAffinityGroup',
            [('Label', label, AzureNodeDriver._encode_base64),
             ('Description', description)])

    @staticmethod
    def subscription_certificate_to_xml(public_key, thumbprint, data):
        return AzureXmlSerializer.doc_from_data(
            'SubscriptionCertificate',
            [('SubscriptionCertificatePublicKey', public_key),
             ('SubscriptionCertificateThumbprint', thumbprint),
             ('SubscriptionCertificateData', data)])

    @staticmethod
    def os_image_to_xml(label, media_link, name, os, showingui, ispremium):
        return AzureXmlSerializer.doc_from_data(
            'OSImage',
            [('Label', label),
             ('MediaLink', media_link),
             ('Name', name),
             ('OS', os),
             ('ShowInGui', showingui),
             ('IsPremium', ispremium)])

    @staticmethod
    def data_virtual_hard_disk_to_xml(host_caching, disk_label, disk_name, lun,
                                      logical_disk_size_in_gb, media_link,
                                      source_media_link):
        return AzureXmlSerializer.doc_from_data(
            'DataVirtualHardDisk',
            [('HostCaching', host_caching),
             ('DiskLabel', disk_label),
             ('DiskName', disk_name),
             ('Lun', lun),
             ('LogicalDiskSizeInGB', logical_disk_size_in_gb),
             ('MediaLink', media_link),
             ('SourceMediaLink', source_media_link)])

    @staticmethod
    def disk_to_xml(has_operating_system, label, media_link, name, os):
        return AzureXmlSerializer.doc_from_data(
            'Disk',
            [('HasOperatingSystem', has_operating_system, _lower),
             ('Label', label),
             ('MediaLink', media_link),
             ('Name', name),
             ('OS', os)])

    @staticmethod
    def restart_role_operation_to_xml():
        return AzureXmlSerializer.doc_from_xml(
            'RestartRoleOperation',
            '<OperationType>RestartRoleOperation</OperationType>')

    @staticmethod
    def shutdown_role_operation_to_xml():
        return AzureXmlSerializer.doc_from_xml(
            'ShutdownRoleOperation',
            '<OperationType>ShutdownRoleOperation</OperationType>')

    @staticmethod
    def start_role_operation_to_xml():
        return AzureXmlSerializer.doc_from_xml(
            'StartRoleOperation',
            '<OperationType>StartRoleOperation</OperationType>')

    @staticmethod
    def windows_configuration_to_xml(configuration):
        xml = AzureXmlSerializer.data_to_xml(
            [('ConfigurationSetType', configuration.configuration_set_type),
             ('ComputerName', configuration.computer_name),
             ('AdminPassword', configuration.admin_password),
             ('ResetPasswordOnFirstLogon',
              configuration.reset_password_on_first_logon,
              _lower),
             ('EnableAutomaticUpdates',
              configuration.enable_automatic_updates,
              _lower),
             ('TimeZone', configuration.time_zone)])

        if configuration.domain_join is not None:
            xml += '<DomainJoin>'
            xml += '<Credentials>'
            xml += AzureXmlSerializer.data_to_xml(
                [('Domain', configuration.domain_join.credentials.domain),
                 ('Username', configuration.domain_join.credentials.username),
                 ('Password', configuration.domain_join.credentials.password)])
            xml += '</Credentials>'
            xml += AzureXmlSerializer.data_to_xml(
                [('JoinDomain', configuration.domain_join.join_domain),
                 ('MachineObjectOU',
                  configuration.domain_join.machine_object_ou)])
            xml += '</DomainJoin>'
        if configuration.stored_certificate_settings is not None:
            xml += '<StoredCertificateSettings>'
            for cert in configuration.stored_certificate_settings:
                xml += '<CertificateSetting>'
                xml += AzureXmlSerializer.data_to_xml(
                    [('StoreLocation', cert.store_location),
                     ('StoreName', cert.store_name),
                     ('Thumbprint', cert.thumbprint)])
                xml += '</CertificateSetting>'
            xml += '</StoredCertificateSettings>'

        xml += AzureXmlSerializer.data_to_xml(
            [('AdminUsername', configuration.admin_user_name)])
        return xml

    @staticmethod
    def linux_configuration_to_xml(configuration):
        xml = AzureXmlSerializer.data_to_xml(
            [('ConfigurationSetType', configuration.configuration_set_type),
             ('HostName', configuration.host_name),
             ('UserName', configuration.user_name),
             ('UserPassword', configuration.user_password),
             ('CustomData', configuration.custom_data),
             ('DisableSshPasswordAuthentication',
              configuration.disable_ssh_password_authentication,
              _lower)])

        if configuration.ssh is not None:
            xml += '<SSH>'
            xml += '<PublicKeys>'
            for key in configuration.ssh.public_keys:
                xml += '<PublicKey>'
                xml += AzureXmlSerializer.data_to_xml(
                    [('Fingerprint', key.fingerprint),
                     ('Path', key.path)])
                xml += '</PublicKey>'
            xml += '</PublicKeys>'
            xml += '<KeyPairs>'
            for key in configuration.ssh.key_pairs:
                xml += '<KeyPair>'
                xml += AzureXmlSerializer.data_to_xml(
                    [('Fingerprint', key.fingerprint),
                     ('Path', key.path)])
                xml += '</KeyPair>'
            xml += '</KeyPairs>'
            xml += '</SSH>'
        return xml

    @staticmethod
    def network_configuration_to_xml(configuration):
        xml = AzureXmlSerializer.data_to_xml(
            [('ConfigurationSetType', configuration.configuration_set_type)])
        xml += '<InputEndpoints>'
        for endpoint in configuration.input_endpoints:
            xml += '<InputEndpoint>'
            xml += AzureXmlSerializer.data_to_xml(
                [('LoadBalancedEndpointSetName',
                  endpoint.load_balanced_endpoint_set_name),
                 ('LocalPort', endpoint.local_port),
                 ('Name', endpoint.name),
                 ('Port', endpoint.port)])

            if endpoint.load_balancer_probe.path or\
                    endpoint.load_balancer_probe.port or\
                    endpoint.load_balancer_probe.protocol:
                xml += '<LoadBalancerProbe>'
                xml += AzureXmlSerializer.data_to_xml(
                    [('Path', endpoint.load_balancer_probe.path),
                     ('Port', endpoint.load_balancer_probe.port),
                     ('Protocol', endpoint.load_balancer_probe.protocol)])
                xml += '</LoadBalancerProbe>'

            xml += AzureXmlSerializer.data_to_xml(
                [('Protocol', endpoint.protocol),
                 ('EnableDirectServerReturn',
                  endpoint.enable_direct_server_return,
                  _lower)])

            xml += '</InputEndpoint>'
        xml += '</InputEndpoints>'
        xml += '<SubnetNames>'
        for name in configuration.subnet_names:
            xml += AzureXmlSerializer.data_to_xml([('SubnetName', name)])
        xml += '</SubnetNames>'
        return xml

    @staticmethod
    def role_to_xml(availability_set_name, data_virtual_hard_disks,
                    network_configuration_set, os_virtual_hard_disk, role_name,
                    role_size, role_type, system_configuration_set):
        xml = AzureXmlSerializer.data_to_xml([('RoleName', role_name),
                                              ('RoleType', role_type)])

        xml += '<ConfigurationSets>'

        if system_configuration_set is not None:
            xml += '<ConfigurationSet>'
            if isinstance(system_configuration_set, WindowsConfigurationSet):
                xml += AzureXmlSerializer.windows_configuration_to_xml(
                    system_configuration_set)
            elif isinstance(system_configuration_set, LinuxConfigurationSet):
                xml += AzureXmlSerializer.linux_configuration_to_xml(
                    system_configuration_set)
            xml += '</ConfigurationSet>'

        if network_configuration_set is not None:
            xml += '<ConfigurationSet>'
            xml += AzureXmlSerializer.network_configuration_to_xml(
                network_configuration_set)
            xml += '</ConfigurationSet>'

        xml += '</ConfigurationSets>'

        if availability_set_name is not None:
            xml += AzureXmlSerializer.data_to_xml(
                [('AvailabilitySetName', availability_set_name)])

        if data_virtual_hard_disks is not None:
            xml += '<DataVirtualHardDisks>'
            for hd in data_virtual_hard_disks:
                xml += '<DataVirtualHardDisk>'
                xml += AzureXmlSerializer.data_to_xml(
                    [('HostCaching', hd.host_caching),
                     ('DiskLabel', hd.disk_label),
                     ('DiskName', hd.disk_name),
                     ('Lun', hd.lun),
                     ('LogicalDiskSizeInGB', hd.logical_disk_size_in_gb),
                     ('MediaLink', hd.media_link)])
                xml += '</DataVirtualHardDisk>'
            xml += '</DataVirtualHardDisks>'

        if os_virtual_hard_disk is not None:
            xml += '<OSVirtualHardDisk>'
            xml += AzureXmlSerializer.data_to_xml(
                [('HostCaching', os_virtual_hard_disk.host_caching),
                 ('DiskLabel', os_virtual_hard_disk.disk_label),
                 ('DiskName', os_virtual_hard_disk.disk_name),
                 ('MediaLink', os_virtual_hard_disk.media_link),
                 ('SourceImageName', os_virtual_hard_disk.source_image_name)])
            xml += '</OSVirtualHardDisk>'

        if role_size is not None:
            xml += AzureXmlSerializer.data_to_xml([('RoleSize', role_size)])

        return xml

    @staticmethod
    def add_role_to_xml(role_name, system_configuration_set,
                        os_virtual_hard_disk, role_type,
                        network_configuration_set, availability_set_name,
                        data_virtual_hard_disks, role_size):
        xml = AzureXmlSerializer.role_to_xml(
            availability_set_name,
            data_virtual_hard_disks,
            network_configuration_set,
            os_virtual_hard_disk,
            role_name,
            role_size,
            role_type,
            system_configuration_set)
        return AzureXmlSerializer.doc_from_xml('PersistentVMRole', xml)

    @staticmethod
    def update_role_to_xml(role_name, os_virtual_hard_disk, role_type,
                           network_configuration_set, availability_set_name,
                           data_virtual_hard_disks, role_size):
        xml = AzureXmlSerializer.role_to_xml(
            availability_set_name,
            data_virtual_hard_disks,
            network_configuration_set,
            os_virtual_hard_disk,
            role_name,
            role_size,
            role_type,
            None)
        return AzureXmlSerializer.doc_from_xml('PersistentVMRole', xml)

    @staticmethod
    def capture_role_to_xml(post_capture_action, target_image_name,
                            target_image_label, provisioning_configuration):
        xml = AzureXmlSerializer.data_to_xml(
            [('OperationType', 'CaptureRoleOperation'),
             ('PostCaptureAction', post_capture_action)])

        if provisioning_configuration is not None:
            xml += '<ProvisioningConfiguration>'
            if isinstance(provisioning_configuration, WindowsConfigurationSet):
                xml += AzureXmlSerializer.windows_configuration_to_xml(
                    provisioning_configuration)
            elif isinstance(provisioning_configuration, LinuxConfigurationSet):
                xml += AzureXmlSerializer.linux_configuration_to_xml(
                    provisioning_configuration)
            xml += '</ProvisioningConfiguration>'

        xml += AzureXmlSerializer.data_to_xml(
            [('TargetImageLabel', target_image_label),
             ('TargetImageName', target_image_name)])

        return AzureXmlSerializer.doc_from_xml('CaptureRoleOperation', xml)

    @staticmethod
    def virtual_machine_deployment_to_xml(deployment_name, deployment_slot,
                                          label, role_name,
                                          system_configuration_set,
                                          os_virtual_hard_disk, role_type,
                                          network_configuration_set,
                                          availability_set_name,
                                          data_virtual_hard_disks, role_size,
                                          virtual_network_name):
        xml = AzureXmlSerializer.data_to_xml([('Name', deployment_name),
                                              ('DeploymentSlot',
                                               deployment_slot),
                                              ('Label', label)])
        xml += '<RoleList>'
        xml += '<Role>'
        xml += AzureXmlSerializer.role_to_xml(
            availability_set_name,
            data_virtual_hard_disks,
            network_configuration_set,
            os_virtual_hard_disk,
            role_name,
            role_size,
            role_type,
            system_configuration_set)
        xml += '</Role>'
        xml += '</RoleList>'

        if virtual_network_name is not None:
            xml += AzureXmlSerializer.data_to_xml(
                [('VirtualNetworkName', virtual_network_name)])

        return AzureXmlSerializer.doc_from_xml('Deployment', xml)

    @staticmethod
    def data_to_xml(data):
        '''Creates an xml fragment from the specified data.
           data: Array of tuples, where first: xml element name
                                        second: xml element text
                                        third: conversion function
        '''
        xml = ''
        for element in data:
            name = element[0]
            val = element[1]
            if len(element) > 2:
                converter = element[2]
            else:
                converter = None

            if val is not None:
                if converter is not None:
                    text = _str(converter(_str(val)))
                else:
                    text = _str(val)

                xml += ''.join(['<', name, '>', text, '</', name, '>'])
        return xml

    @staticmethod
    def doc_from_xml(document_element_name, inner_xml):
        '''Wraps the specified xml in an xml root element with default azure
        namespaces'''
        xml = ''.join(['<', document_element_name,
                       ' xmlns:i="http://www.w3.org/2001/XMLSchema-instance"',
                       ' xmlns="http://schemas.microsoft.com/windowsazure">'])
        xml += inner_xml
        xml += ''.join(['</', document_element_name, '>'])
        return xml

    @staticmethod
    def doc_from_data(document_element_name, data, extended_properties=None):
        xml = AzureXmlSerializer.data_to_xml(data)
        if extended_properties is not None:
            xml += AzureXmlSerializer.extended_properties_dict_to_xml_fragment(
                extended_properties)
        return AzureXmlSerializer.doc_from_xml(document_element_name, xml)

    @staticmethod
    def extended_properties_dict_to_xml_fragment(extended_properties):
        xml = ''
        if extended_properties is not None and len(extended_properties) > 0:
            xml += '<ExtendedProperties>'
            for key, val in extended_properties.items():
                xml += ''.join(['<ExtendedProperty>',
                                '<Name>',
                                _str(key),
                                '</Name>',
                                '<Value>',
                                _str(val),
                                '</Value>',
                                '</ExtendedProperty>'])
            xml += '</ExtendedProperties>'
        return xml


<<<<<<< HEAD
"""Data Classes
=======

"""
Data Classes
>>>>>>> b7be7b3f

Borrowed from the Azure SDK for Python.
"""


class WindowsAzureData(object):

    ''' This is the base of data class.
    It is only used to check whether it is instance or not. '''
    pass


class OSVirtualHardDisk(WindowsAzureData):

    def __init__(self, source_image_name=None, media_link=None,
                 host_caching=None, disk_label=None, disk_name=None):
        self.source_image_name = source_image_name
        self.media_link = media_link
        self.host_caching = host_caching
        self.disk_label = disk_label
        self.disk_name = disk_name
        self.os = u''  # undocumented, not used when adding a role


class LinuxConfigurationSet(WindowsAzureData):

    def __init__(self, host_name=None, user_name=None, user_password=None,
                 disable_ssh_password_authentication=None, custom_data=None):
        self.configuration_set_type = u'LinuxProvisioningConfiguration'
        self.host_name = host_name
        self.user_name = user_name
        self.user_password = user_password
        self.disable_ssh_password_authentication =\
            disable_ssh_password_authentication
        self.ssh = SSH()
        self.custom_data = custom_data


class WindowsConfigurationSet(WindowsAzureData):

    def __init__(self, computer_name=None, admin_password=None,
                 reset_password_on_first_logon=None,
                 enable_automatic_updates=None,
                 time_zone=None, admin_user_name=None):
        self.configuration_set_type = u'WindowsProvisioningConfiguration'
        self.computer_name = computer_name
        self.admin_password = admin_password
        self.reset_password_on_first_logon = reset_password_on_first_logon
        self.enable_automatic_updates = enable_automatic_updates
        self.time_zone = time_zone
        self.admin_user_name = admin_user_name
        self.domain_join = DomainJoin()
        self.stored_certificate_settings = StoredCertificateSettings()


class DomainJoin(WindowsAzureData):

    def __init__(self):
        self.credentials = Credentials()
        self.join_domain = u''
        self.machine_object_ou = u''


class Credentials(WindowsAzureData):

    def __init__(self):
        self.domain = u''
        self.username = u''
        self.password = u''


class StoredCertificateSettings(WindowsAzureData):

    def __init__(self):
        self.stored_certificate_settings = _list_of(CertificateSetting)

    def __iter__(self):
        return iter(self.stored_certificate_settings)

    def __len__(self):
        return len(self.stored_certificate_settings)

    def __getitem__(self, index):
        return self.stored_certificate_settings[index]


class CertificateSetting(WindowsAzureData):

    '''
    Initializes a certificate setting.

    thumbprint:
        Specifies the thumbprint of the certificate to be provisioned. The
        thumbprint must specify an existing service certificate.
    store_name:
        Specifies the name of the certificate store from which retrieve
        certificate.
    store_location:
        Specifies the target certificate store location on the virtual machine.
        The only supported value is LocalMachine.
    '''

    def __init__(self, thumbprint=u'', store_name=u'', store_location=u''):
        self.thumbprint = thumbprint
        self.store_name = store_name
        self.store_location = store_location


class SSH(WindowsAzureData):

    def __init__(self):
        self.public_keys = PublicKeys()
        self.key_pairs = KeyPairs()


class PublicKeys(WindowsAzureData):

    def __init__(self):
        self.public_keys = _list_of(PublicKey)

    def __iter__(self):
        return iter(self.public_keys)

    def __len__(self):
        return len(self.public_keys)

    def __getitem__(self, index):
        return self.public_keys[index]


class PublicKey(WindowsAzureData):

    def __init__(self, fingerprint=u'', path=u''):
        self.fingerprint = fingerprint
        self.path = path


class KeyPairs(WindowsAzureData):

    def __init__(self):
        self.key_pairs = _list_of(KeyPair)

    def __iter__(self):
        return iter(self.key_pairs)

    def __len__(self):
        return len(self.key_pairs)

    def __getitem__(self, index):
        return self.key_pairs[index]


class KeyPair(WindowsAzureData):

    def __init__(self, fingerprint=u'', path=u''):
        self.fingerprint = fingerprint
        self.path = path


class LoadBalancerProbe(WindowsAzureData):

    def __init__(self):
        self.path = u''
        self.port = u''
        self.protocol = u''


class ConfigurationSets(WindowsAzureData):

    def __init__(self):
        self.configuration_sets = _list_of(ConfigurationSet)

    def __iter__(self):
        return iter(self.configuration_sets)

    def __len__(self):
        return len(self.configuration_sets)

    def __getitem__(self, index):
        return self.configuration_sets[index]


class ConfigurationSet(WindowsAzureData):

    def __init__(self):
        self.configuration_set_type = u''
        self.role_type = u''
        self.input_endpoints = ConfigurationSetInputEndpoints()
        self.subnet_names = _scalar_list_of(str, 'SubnetName')


class ConfigurationSetInputEndpoints(WindowsAzureData):

    def __init__(self):
        self.input_endpoints = _list_of(
            ConfigurationSetInputEndpoint, 'InputEndpoint')

    def __iter__(self):
        return iter(self.input_endpoints)

    def __len__(self):
        return len(self.input_endpoints)

    def __getitem__(self, index):
        return self.input_endpoints[index]


class ConfigurationSetInputEndpoint(WindowsAzureData):

    def __init__(self, name=u'', protocol=u'', port=u'', local_port=u'',
                 load_balanced_endpoint_set_name=u'',
                 enable_direct_server_return=False):
        self.enable_direct_server_return = enable_direct_server_return
        self.load_balanced_endpoint_set_name = load_balanced_endpoint_set_name
        self.local_port = local_port
        self.name = name
        self.port = port
        self.load_balancer_probe = LoadBalancerProbe()
        self.protocol = protocol


class Locations(WindowsAzureData):

    def __init__(self):
        self.locations = _list_of(Location)

    def __iter__(self):
        return iter(self.locations)

    def __len__(self):
        return len(self.locations)

    def __getitem__(self, index):
        return self.locations[index]


class Location(WindowsAzureData):

    def __init__(self):
        self.name = u''
        self.display_name = u''
        self.available_services = _scalar_list_of(str, 'AvailableService')
        self.compute_capabilities = ComputeCapability()


class ComputeCapability(WindowsAzureData):

    def __init__(self):
        self.virtual_machines_role_sizes = _scalar_list_of(str, 'RoleSize')


class VirtualMachinesRoleSizes(WindowsAzureData):

    def __init__(self):
        self.role_size = _scalar_list_of(str, 'RoleSize')


class Images(WindowsAzureData):

    def __init__(self):
        self.images = _list_of(OSImage)

    def __iter__(self):
        return iter(self.images)

    def __len__(self):
        return len(self.images)

    def __getitem__(self, index):
        return self.images[index]


class OSImage(WindowsAzureData):

    def __init__(self):
        self.affinity_group = u''
        self.category = u''
        self.location = u''
        self.logical_size_in_gb = 0
        self.label = u''
        self.media_link = u''
        self.name = u''
        self.os = u''
        self.eula = u''
        self.show_in_gui = u''
        self.is_premium = u''
        self.description = u''


class HostedServices(WindowsAzureData):

    def __init__(self):
        self.hosted_services = _list_of(HostedService)

    def __iter__(self):
        return iter(self.hosted_services)

    def __len__(self):
        return len(self.hosted_services)

    def __getitem__(self, index):
        return self.hosted_services[index]


class HostedService(WindowsAzureData):

    def __init__(self):
        self.url = u''
        self.service_name = u''
        self.hosted_service_properties = HostedServiceProperties()
        self.deployments = Deployments()


class HostedServiceProperties(WindowsAzureData):

    def __init__(self):
        self.description = u''
        self.location = u''
        self.affinity_group = u''
        self.label = _Base64String()
        self.status = u''
        self.date_created = u''
        self.date_last_modified = u''
        self.extended_properties = _dict_of(
            'ExtendedProperty', 'Name', 'Value')


class Deployments(WindowsAzureData):

    def __init__(self):
        self.deployments = _list_of(Deployment)

    def __iter__(self):
        return iter(self.deployments)

    def __len__(self):
        return len(self.deployments)

    def __getitem__(self, index):
        return self.deployments[index]


class Deployment(WindowsAzureData):

    def __init__(self):
        self.name = u''
        self.deployment_slot = u''
        self.private_id = u''
        self.status = u''
        self.label = _Base64String()
        self.url = u''
        self.configuration = _Base64String()
        self.role_instance_list = RoleInstanceList()
        self.upgrade_status = UpgradeStatus()
        self.upgrade_domain_count = u''
        self.role_list = RoleList()
        self.sdk_version = u''
        self.input_endpoint_list = InputEndpoints()
        self.locked = False
        self.rollback_allowed = False
        self.persistent_vm_downtime_info = PersistentVMDowntimeInfo()
        self.created_time = u''
        self.last_modified_time = u''
        self.extended_properties = _dict_of(
            'ExtendedProperty', 'Name', 'Value')


class UpgradeStatus(WindowsAzureData):

    def __init__(self):
        self.upgrade_type = u''
        self.current_upgrade_domain_state = u''
        self.current_upgrade_domain = u''


class RoleInstanceList(WindowsAzureData):

    def __init__(self):
        self.role_instances = _list_of(RoleInstance)

    def __iter__(self):
        return iter(self.role_instances)

    def __len__(self):
        return len(self.role_instances)

    def __getitem__(self, index):
        return self.role_instances[index]


class RoleInstance(WindowsAzureData):

    def __init__(self):
        self.role_name = u''
        self.instance_name = u''
        self.instance_status = u''
        self.instance_upgrade_domain = 0
        self.instance_fault_domain = 0
        self.instance_size = u''
        self.instance_state_details = u''
        self.instance_error_code = u''
        self.ip_address = u''
        self.instance_endpoints = InstanceEndpoints()
        self.power_state = u''
        self.fqdn = u''
        self.host_name = u''
        self.location = u''


class InstanceEndpoints(WindowsAzureData):

    def __init__(self):
        self.instance_endpoints = _list_of(InstanceEndpoint)

    def __iter__(self):
        return iter(self.instance_endpoints)

    def __len__(self):
        return len(self.instance_endpoints)

    def __getitem__(self, index):
        return self.instance_endpoints[index]


class InstanceEndpoint(WindowsAzureData):

    def __init__(self):
        self.name = u''
        self.vip = u''
        self.public_port = u''
        self.local_port = u''
        self.protocol = u''


class InputEndpoints(WindowsAzureData):

    def __init__(self):
        self.input_endpoints = _list_of(InputEndpoint)

    def __iter__(self):
        return iter(self.input_endpoints)

    def __len__(self):
        return len(self.input_endpoints)

    def __getitem__(self, index):
        return self.input_endpoints[index]


class InputEndpoint(WindowsAzureData):

    def __init__(self):
        self.role_name = u''
        self.vip = u''
        self.port = u''


class RoleList(WindowsAzureData):

    def __init__(self):
        self.roles = _list_of(Role)

    def __iter__(self):
        return iter(self.roles)

    def __len__(self):
        return len(self.roles)

    def __getitem__(self, index):
        return self.roles[index]


class Role(WindowsAzureData):

    def __init__(self):
        self.role_name = u''
        self.os_version = u''


class PersistentVMDowntimeInfo(WindowsAzureData):

    def __init__(self):
        self.start_time = u''
        self.end_time = u''
        self.status = u''


class AsynchronousOperationResult(WindowsAzureData):

    def __init__(self, request_id=None):
        self.request_id = request_id


class Disks(WindowsAzureData):

    def __init__(self):
        self.disks = _list_of(Disk)

    def __iter__(self):
        return iter(self.disks)

    def __len__(self):
        return len(self.disks)

    def __getitem__(self, index):
        return self.disks[index]


class Disk(WindowsAzureData):

    def __init__(self):
        self.affinity_group = u''
        self.attached_to = AttachedTo()
        self.has_operating_system = u''
        self.is_corrupted = u''
        self.location = u''
        self.logical_disk_size_in_gb = 0
        self.label = u''
        self.media_link = u''
        self.name = u''
        self.os = u''
        self.source_image_name = u''


class AttachedTo(WindowsAzureData):

    def __init__(self):
        self.hosted_service_name = u''
        self.deployment_name = u''
        self.role_name = u''


class OperationError(WindowsAzureData):

    def __init__(self):
        self.code = u''
        self.message = u''


class Operation(WindowsAzureData):

    def __init__(self):
        self.id = u''
        self.status = u''
        self.http_status_code = u''
        self.error = OperationError()


class OperatingSystem(WindowsAzureData):

    def __init__(self):
        self.version = u''
        self.label = _Base64String()
        self.is_default = True
        self.is_active = True
        self.family = 0
        self.family_label = _Base64String()


class OperatingSystems(WindowsAzureData):

    def __init__(self):
        self.operating_systems = _list_of(OperatingSystem)

    def __iter__(self):
        return iter(self.operating_systems)

    def __len__(self):
        return len(self.operating_systems)

    def __getitem__(self, index):
        return self.operating_systems[index]


class OperatingSystemFamily(WindowsAzureData):

    def __init__(self):
        self.name = u''
        self.label = _Base64String()
        self.operating_systems = OperatingSystems()


class OperatingSystemFamilies(WindowsAzureData):

    def __init__(self):
        self.operating_system_families = _list_of(OperatingSystemFamily)

    def __iter__(self):
        return iter(self.operating_system_families)

    def __len__(self):
        return len(self.operating_system_families)

    def __getitem__(self, index):
        return self.operating_system_families[index]


class Subscription(WindowsAzureData):

    def __init__(self):
        self.subscription_id = u''
        self.subscription_name = u''
        self.subscription_status = u''
        self.account_admin_live_email_id = u''
        self.service_admin_live_email_id = u''
        self.max_core_count = 0
        self.max_storage_accounts = 0
        self.max_hosted_services = 0
        self.current_core_count = 0
        self.current_hosted_services = 0
        self.current_storage_accounts = 0
        self.max_virtual_network_sites = 0
        self.max_local_network_sites = 0
        self.max_dns_servers = 0


class AvailabilityResponse(WindowsAzureData):

    def __init__(self):
        self.result = False


class SubscriptionCertificates(WindowsAzureData):

    def __init__(self):
        self.subscription_certificates = _list_of(SubscriptionCertificate)

    def __iter__(self):
        return iter(self.subscription_certificates)

    def __len__(self):
        return len(self.subscription_certificates)

    def __getitem__(self, index):
        return self.subscription_certificates[index]


class SubscriptionCertificate(WindowsAzureData):

    def __init__(self):
        self.subscription_certificate_public_key = u''
        self.subscription_certificate_thumbprint = u''
        self.subscription_certificate_data = u''
        self.created = u''


class AzureHTTPRequest(object):

    def __init__(self):
        self.host = ''
        self.method = ''
        self.path = ''
        self.query = []      # list of (name, value)
        self.headers = {}    # list of (header name, header value)
        self.body = ''
        self.protocol_override = None


class AzureHTTPResponse(object):

    def __init__(self, status, message, headers, body):
        self.status = status
        self.message = message
        self.headers = headers
        self.body = body

<<<<<<< HEAD
"""Helper Functions
=======

"""
Helper classes and functions.
>>>>>>> b7be7b3f
"""


class _Base64String(str):
    pass


class _list_of(list):

    """a list which carries with it the type that's expected to go in it.
    Used for deserializaion and construction of the lists"""

    def __init__(self, list_type, xml_element_name=None):
        self.list_type = list_type
        if xml_element_name is None:
            self.xml_element_name = list_type.__name__
        else:
            self.xml_element_name = xml_element_name
        super(_list_of, self).__init__()


class _scalar_list_of(list):

    """a list of scalar types which carries with it the type that's
    expected to go in it along with its xml element name.
    Used for deserializaion and construction of the lists"""

    def __init__(self, list_type, xml_element_name):
        self.list_type = list_type
        self.xml_element_name = xml_element_name
        super(_scalar_list_of, self).__init__()


class _dict_of(dict):

    """a dict which carries with it the xml element names for key,val.
    Used for deserializaion and construction of the lists"""

    def __init__(self, pair_xml_element_name, key_xml_element_name,
                 value_xml_element_name):
        self.pair_xml_element_name = pair_xml_element_name
        self.key_xml_element_name = key_xml_element_name
        self.value_xml_element_name = value_xml_element_name
        super(_dict_of, self).__init__()


class AzureNodeLocation(NodeLocation):

    # we can also have something in here for available services which is an
    # extra to the API with Azure

    def __init__(self, id, name, country, driver, available_services,
                 virtual_machine_role_sizes):
        super(AzureNodeLocation, self).__init__(id, name, country, driver)
        self.available_services = available_services
        self.virtual_machine_role_sizes = virtual_machine_role_sizes

    def __repr__(self):
        return (('<AzureNodeLocation: id=%s, name=%s, country=%s, '
                 'driver=%s services=%s virtualMachineRoleSizes=%s >')
                % (self.id, self.name, self.country,
                   self.driver.name, ','.join(self.available_services),
                   ','.join(self.virtual_machine_role_sizes)))

<|MERGE_RESOLUTION|>--- conflicted
+++ resolved
@@ -1418,11 +1418,7 @@
         _affinity_group = res.hosted_service_properties.affinity_group
         _cloud_service_location = res.hosted_service_properties.location
 
-<<<<<<< HEAD
-        if _affinity_group is not None and _affinity_group is not u'':
-=======
         if _affinity_group is not None and _affinity_group != '':
->>>>>>> b7be7b3f
             return self.service_location(True, _affinity_group)
         elif _cloud_service_location is not None:
             return self.service_location(False, _cloud_service_location)
@@ -1969,11 +1965,6 @@
 
     #    return connection
 
-"""XML Serializer
-
-<<<<<<< HEAD
-Borrowed from the Azure SDK for Python.
-=======
 
 """
 XML Serializer
@@ -1981,7 +1972,6 @@
 Borrowed from the Azure SDK for Python which is licensed under Apache 2.0.
 
 https://github.com/Azure/azure-sdk-for-python
->>>>>>> b7be7b3f
 """
 
 
@@ -2514,13 +2504,9 @@
         return xml
 
 
-<<<<<<< HEAD
-"""Data Classes
-=======
 
 """
 Data Classes
->>>>>>> b7be7b3f
 
 Borrowed from the Azure SDK for Python.
 """
@@ -3187,13 +3173,9 @@
         self.headers = headers
         self.body = body
 
-<<<<<<< HEAD
-"""Helper Functions
-=======
 
 """
 Helper classes and functions.
->>>>>>> b7be7b3f
 """
 
 
