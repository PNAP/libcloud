--- conflicted
+++ resolved
@@ -696,7 +696,6 @@
                 driver._networks = self._networks
                 driver.connection.token = self.connection.token
                 try:
-<<<<<<< HEAD
                     return driver.ex_list_nodes_for_vapp(vapp_href)
                 except:
                     return []
@@ -706,23 +705,6 @@
 
             for result in results:
                 nodes.extend(result)
-=======
-                    res = self.connection.request(
-                        get_url_path(vapp_href),
-                        headers={'Content-Type':
-                                 'application/vnd.vmware.vcloud.vApp+xml'}
-                    )
-                    nodes.append(self._to_node(res.object))
-                except Exception as e:
-                    # The vApp was probably removed since the previous vDC
-                    # query, ignore
-                    # pylint: disable=no-member
-                    if not (e.args[0].tag.endswith('Error') and
-                            e.args[0].get('minorErrorCode') ==
-                            'ACCESS_TO_RESOURCE_IS_FORBIDDEN'):
-                        raise
-
->>>>>>> a3334dc9
         return nodes
 
     def ex_list_nodes_for_vapp(self, vapp_href):
