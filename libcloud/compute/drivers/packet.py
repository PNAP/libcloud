--- conflicted
+++ resolved
@@ -239,11 +239,7 @@
             data = self.connection.request('/projects/%s/plans' %
                                            project_id).object['plans']
         else:  # This only works with personal tokens
-<<<<<<< HEAD
-            data = self.connection.request('/plans' ).object['plans']
-=======
             data = self.connection.request('/plans').object['plans']
->>>>>>> e01d8545
         return [self._to_size(size) for size in data if
                 size.get('line') == 'baremetal']
 
