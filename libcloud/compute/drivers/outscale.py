--- conflicted
+++ resolved
@@ -709,7 +709,6 @@
         return response.json()
 
     def ex_update_node(self,
-<<<<<<< HEAD
         block_device_mapping: [dict],
         bsu_optimized: bool = None,
         deletion_protection: bool = False,
@@ -723,21 +722,6 @@
         vm_type: int = None,
         dry_run: bool = False
     ):
-=======
-                    block_device_mapping: [dict],
-                    bsu_optimized: bool = None,
-                    deletion_protection: bool = False,
-                    is_source_dest_checked: bool = None,
-                    keypair_name: str = True,
-                    performance: str = True,
-                    security_group_ids: [str] = None,
-                    user_data: str = False,
-                    vm_id: str = None,
-                    vm_initiated_shutown_behavior: str = None,
-                    vm_type: int = None,
-                    dry_run: bool = False
-                    ):
->>>>>>> e89f269c
         """
         Modifies a specific attribute of a Node (VM).
         You can modify only one attribute at a time. You can modify the
@@ -755,7 +739,6 @@
         :param      bsu_optimized: If true, the VM is optimized for BSU I/O.
         :type       bsu_optimized: ``bool``
 
-<<<<<<< HEAD
         :param      dry_run: If true, checks whether you have the required
         permissions to perform the action.
         :type       dry_run: ``bool``
@@ -763,15 +746,6 @@
         :param      deletion_protection: If true, you cannot terminate the VM
         using Cockpit, the CLI or the API. If false, you can.
         :type       deletion_protection: ``bool``
-=======
-        :param      ex_dry_run: If true, checks whether you have the required
-        permissions to perform the action.
-        :type       ex_dry_run: ``bool``
-
-        :param      deletion_protection: If true, you cannot terminate the VM
-        using Cockpit, the CLI or the API. If false, you can.
-        :type       ex_block_device_mapping: ``bool``
->>>>>>> e89f269c
 
         :param      is_source_dest_checked: (Net only) If true, the
         source/destination check is enabled. If false, it is disabled. This
@@ -940,9 +914,9 @@
         dry_run: bool = False,
     ):
         """
-        Exports an Outscale machine image (OMI) to an Object Storage Unit 
+        Exports an Outscale machine image (OMI) to an Object Storage Unit
         (OSU) bucket.
-        This action enables you to copy an OMI between accounts in different 
+        This action enables you to copy an OMI between accounts in different
         Regions. To copy an OMI in the same Region,
         you can also use the CreateImage method.
         The copy of the OMI belongs to you and is
@@ -955,7 +929,7 @@
         permissions to perform the action.
         :type       dry_run: ``bool``
 
-        :param      osu_export_disk_image_format: The format of the 
+        :param      osu_export_disk_image_format: The format of the
         export disk (qcow2 | vdi | vmdk). (required)
         :type       osu_export_disk_image_format: ``str``
 
@@ -963,19 +937,19 @@
         account that enables you to access the bucket.
         :type       osu_export_api_key_id: ``str``
 
-        :param      osu_export_api_secret_key: The secret key of the 
+        :param      osu_export_api_secret_key: The secret key of the
         OSU account that enables you to access the bucket.
         :type       osu_export_api_secret_key: ``str``
 
-        :param      osu_export_bucket: The name of the OSU bucket 
+        :param      osu_export_bucket: The name of the OSU bucket
         you want to export the object to. (required)
         :type       osu_export_bucket: ``str``
 
         :param      osu_export_manifest_url: The URL of the manifest file.
         :type       osu_export_manifest_url: ``str``
 
-        :param      osu_export_prefix: The prefix for the key of 
-        the OSU object. This key follows this format: 
+        :param      osu_export_prefix: The prefix for the key of
+        the OSU object. This key follows this format:
         prefix + object_export_task_id + '.' + disk_image_format.
         :type       osu_export_prefix: ``str``
 
@@ -1099,17 +1073,17 @@
     ):
         """
         Modifies the specified attribute of an Outscale machine image (OMI).
-        You can specify only one attribute at a time. You can modify 
-        the permissions to access the OMI by adding or removing account 
-        IDs or groups. You can share an OMI with a user that is in the 
-        same Region. The user can create a copy of the OMI you shared, 
+        You can specify only one attribute at a time. You can modify
+        the permissions to access the OMI by adding or removing account
+        IDs or groups. You can share an OMI with a user that is in the
+        same Region. The user can create a copy of the OMI you shared,
         obtaining all the rights for the copy of the OMI.
         For more information, see CreateImage.
 
         :param      image: The ID of the OMI to export. (required)
         :type       image: ``NodeImage``
 
-        :param      perm_to_launch_addition_account_ids: The account 
+        :param      perm_to_launch_addition_account_ids: The account
         ID of one or more users who have permissions for the resource.
         :type       perm_to_launch_addition_account_ids:
         ``list`` of ``dict``
@@ -1124,7 +1098,7 @@
         :type       imperm_to_launch_removals_account_idsage:
         ``list`` of ``dict``
 
-        :param      perm_to_launch_removals_global_permission: If true, 
+        :param      perm_to_launch_removals_global_permission: If true,
         the resource is public. If false, the resource is private.
         :type       perm_to_launch_removals_global_permission: ``boolean``
 
@@ -1751,17 +1725,17 @@
         dry_run: bool = False
         ):
         """
-        Displays information about the consumption of your account for 
+        Displays information about the consumption of your account for
         each billable resource within the specified time period.
 
 
-        :param      from_date: The beginning of the time period, in 
-        ISO 8601 date-time format (for example, 2017-06-14 or 
+        :param      from_date: The beginning of the time period, in
+        ISO 8601 date-time format (for example, 2017-06-14 or
         2017-06-14T00:00:00Z). (required)
         :type       from_date: ``str``
 
-        :param      to_date: The end of the time period, in 
-        ISO 8601 date-time format (for example, 2017-06-30 or 
+        :param      to_date: The end of the time period, in
+        ISO 8601 date-time format (for example, 2017-06-30 or
         2017-06-30T00:00:00Z). (required)
         :type       to_date: ``str``
 
@@ -6149,7 +6123,6 @@
             return True
         return False
 
-<<<<<<< HEAD
     def ex_create_server_certificate(
         self,
         body: str = None,
@@ -6199,7 +6172,7 @@
         :param      dry_run: If true, checks whether you have the required
         permissions to perform the action.
         :type       dry_run: ``bool``
-        
+
         :return: The new server certificate
         :rtype: ``dict``
         """
@@ -6317,8 +6290,6 @@
             return response.json()["ServerCertificate"]
         return response.json()
 
-=======
->>>>>>> e89f269c
     def ex_create_security_group(
         self,
         description: str = None,
@@ -6456,11 +6427,7 @@
         :param      dry_run: If true, checks whether you have the required
         permissions to perform the action.
         :type       dry_run: ``bool``
-<<<<<<< HEAD
-        
-=======
-
->>>>>>> e89f269c
+
         :return: a list of Security Groups
         :rtype: ``list`` of ``dict``
         """
@@ -6640,7 +6607,7 @@
         Rules (IP permissions) consist of the protocol, IP address range or
         source security group.
         To remove outbound access to a destination security group, we
-        recommend to use a set of IP permissions. We also recommend to specify 
+        recommend to use a set of IP permissions. We also recommend to specify
         the protocol in a set of IP permissions.
 
         :param      flow: The direction of the flow: Inbound or Outbound.
@@ -6728,7 +6695,6 @@
             return response.json()["SecurityGroup"]
         return response.json()
 
-<<<<<<< HEAD
     def ex_create_virtual_gateway(
         self,
         connection_type: str = None,
@@ -6824,7 +6790,7 @@
         if response.status_code == 200:
             return response.json()["NetToVirtualGatewayLink"]
         return response.json()
-    
+
     def ex_list_virtual_gateways(
         self,
         connection_types: [str] = None,
@@ -6940,7 +6906,7 @@
         if response.status_code == 200:
             return response.json()["ResponseContext"]
         return response.json()
-    
+
     def ex_update_route_propagation(
         self,
         enable: bool = None,
@@ -6984,8 +6950,6 @@
             return response.json()["RouteTable"]
         return response.json()
 
-=======
->>>>>>> e89f269c
     def ex_delete_subnet(
         self,
         subnet_id: str = None,
@@ -7043,11 +7007,7 @@
         :return: The updated Subnet
         :rtype: ``dict``
         """
-<<<<<<< HEAD
         action = "UpdateSubnet"
-=======
-        action = "DeleteSubnet"
->>>>>>> e89f269c
         data = {"DryRun": dry_run}
         if subnet_id is not None:
             data.update({"SubnetId": subnet_id})
@@ -7406,11 +7366,7 @@
             return True
         return False
 
-<<<<<<< HEAD
-    def ex_list__vpn_connections(
-=======
     def ex_list_vpn_connections(
->>>>>>> e89f269c
         self,
         bgp_asns: [int] = None,
         client_gateway_ids: [str] = None,
