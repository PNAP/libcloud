# Licensed to the Apache Software Foundation (ASF) under one or more
# contributor license agreements.  See the NOTICE file distributed with
# this work for additional information regarding copyright ownership.
# The ASF licenses this file to You under the Apache License, Version 2.0
# (the "License"); you may not use this file except in compliance with
# the License.  You may obtain a copy of the License at
#
#     http://www.apache.org/licenses/LICENSE-2.0
#
# Unless required by applicable law or agreed to in writing, software
# distributed under the License is distributed on an "AS IS" BASIS,
# WITHOUT WARRANTIES OR CONDITIONS OF ANY KIND, either express or implied.
# See the License for the specific language governing permissions and
# limitations under the License.

import sys
import unittest
from unittest.mock import patch

from mock import Mock
from libcloud.common.base import LibcloudConnection
from libcloud.common.openstack import OpenStackBaseConnection


class OpenStackBaseConnectionTest(unittest.TestCase):
    def setUp(self):
        self.timeout = 10
        OpenStackBaseConnection.conn_class = Mock()
        self.connection = OpenStackBaseConnection(
            "foo", "bar", timeout=self.timeout, ex_force_auth_url="https://127.0.0.1"
        )
        self.connection.driver = Mock()
        self.connection.driver.name = "OpenStackDriver"

    def tearDown(self):
        OpenStackBaseConnection.conn_class = LibcloudConnection

    def test_base_connection_timeout(self):
        self.connection.connect()
        self.assertEqual(self.connection.timeout, self.timeout)
        self.connection.conn_class.assert_called_with(
            host="127.0.0.1", secure=1, port=443, timeout=10
        )

<<<<<<< HEAD
    def test_set_microversion(self):
        self.connection._ex_force_microversion = "2.67"
        headers = self.connection.add_default_headers({})
        self.assertEqual(headers["OpenStack-API-Version"], "compute 2.67")
=======
    @patch("libcloud.common.base.ConnectionUserAndKey.request")
    def test_request(self, mock_request):
        OpenStackBaseConnection.conn_class._raw_data = ""
        OpenStackBaseConnection.default_content_type = "application/json"
        expected_response = Mock()
        mock_request.return_value = expected_response
        response = self.connection.request(
            "/path", data="somedata", headers={"h1": "v1"}, method="POST"
        )
        self.assertEqual(response, expected_response)
        mock_request.assert_called_with(
            action="/path",
            params={},
            data="somedata",
            method="POST",
            headers={"h1": "v1", "Content-Type": "application/json"},
            raw=False,
        )
>>>>>>> b440f601


if __name__ == "__main__":
    sys.exit(unittest.main())<|MERGE_RESOLUTION|>--- conflicted
+++ resolved
@@ -42,12 +42,11 @@
             host="127.0.0.1", secure=1, port=443, timeout=10
         )
 
-<<<<<<< HEAD
     def test_set_microversion(self):
         self.connection._ex_force_microversion = "2.67"
         headers = self.connection.add_default_headers({})
         self.assertEqual(headers["OpenStack-API-Version"], "compute 2.67")
-=======
+
     @patch("libcloud.common.base.ConnectionUserAndKey.request")
     def test_request(self, mock_request):
         OpenStackBaseConnection.conn_class._raw_data = ""
@@ -66,7 +65,6 @@
             headers={"h1": "v1", "Content-Type": "application/json"},
             raw=False,
         )
->>>>>>> b440f601
 
 
 if __name__ == "__main__":
