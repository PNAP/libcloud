# Licensed to the Apache Software Foundation (ASF) under one or more
# contributor license agreements.  See the NOTICE file distributed with
# this work for additional information regarding copyright ownership.
# The ASF licenses this file to You under the Apache License, Version 2.0
# (the "License"); you may not use this file except in compliance with
# the License.  You may obtain a copy of the License at
#
#     http://www.apache.org/licenses/LICENSE-2.0
#
# Unless required by applicable law or agreed to in writing, software
# distributed under the License is distributed on an "AS IS" BASIS,
# WITHOUT WARRANTIES OR CONDITIONS OF ANY KIND, either express or implied.
# See the License for the specific language governing permissions and
# limitations under the License.

from __future__ import with_statement

import os
import sys
import unittest
import datetime
import pytest

from libcloud.utils.iso8601 import UTC

try:
    import simplejson as json
except ImportError:
    import json

from mock import Mock, patch
import requests_mock

from libcloud.utils.py3 import httplib
from libcloud.utils.py3 import method_type
from libcloud.utils.py3 import u

from libcloud.common.base import LibcloudConnection
from libcloud.common.types import InvalidCredsError, MalformedResponseError, \
    LibcloudError
from libcloud.compute.types import Provider, KeyPairDoesNotExistError, StorageVolumeState, \
    VolumeSnapshotState, NodeImageMemberState
from libcloud.compute.providers import get_driver
from libcloud.compute.drivers.openstack import (
    OpenStack_1_0_NodeDriver,
    OpenStack_1_1_NodeDriver, OpenStackSecurityGroup,
    OpenStackSecurityGroupRule, OpenStack_1_1_FloatingIpPool,
    OpenStack_1_1_FloatingIpAddress, OpenStackKeyPair,
    OpenStack_1_0_Connection, OpenStack_2_FloatingIpPool,
    OpenStackNodeDriver,
    OpenStack_2_NodeDriver, OpenStack_2_PortInterfaceState, OpenStackNetwork,
    OpenStackException)
from libcloud.compute.base import Node, NodeImage, NodeSize
from libcloud.pricing import set_pricing, clear_pricing_data

from libcloud.test import MockHttp, XML_HEADERS
from libcloud.test.file_fixtures import ComputeFileFixtures, OpenStackFixtures
from libcloud.test.compute import TestCaseMixin

from libcloud.test.secrets import OPENSTACK_PARAMS

BASE_DIR = os.path.abspath(os.path.split(__file__)[0])


def test_driver_instantiation_invalid_auth():
    with pytest.raises(LibcloudError):
        d = OpenStackNodeDriver(
            'user', 'correct_password',
            ex_force_auth_version='5.0',
            ex_force_auth_url='http://x.y.z.y:5000',
            ex_tenant_name='admin')
        d.list_nodes()


class OpenStackAuthTests(unittest.TestCase):
    def setUp(self):
        OpenStack_1_0_NodeDriver.connectionCls = OpenStack_1_0_Connection
        OpenStack_1_0_NodeDriver.connectionCls.conn_class = LibcloudConnection

    def test_auth_host_passed(self):
        forced_auth = 'http://x.y.z.y:5000'
        d = OpenStack_1_0_NodeDriver(
            'user', 'correct_password',
            ex_force_auth_version='2.0_password',
            ex_force_auth_url='http://x.y.z.y:5000',
            ex_tenant_name='admin')
        self.assertEqual(d._ex_force_auth_url, forced_auth)

        with requests_mock.Mocker() as mock:
            body2 = ComputeFileFixtures('openstack').load('_v2_0__auth.json')

            mock.register_uri('POST', 'http://x.y.z.y:5000/v2.0/tokens', text=body2,
                              headers={'content-type': 'application/json; charset=UTF-8'})
            d.connection._populate_hosts_and_request_paths()
            self.assertEqual(d.connection.host, 'test_endpoint.com')


class OpenStack_1_0_Tests(TestCaseMixin, unittest.TestCase):
    should_list_locations = False
    should_list_volumes = False

    driver_klass = OpenStack_1_0_NodeDriver
    driver_args = OPENSTACK_PARAMS
    driver_kwargs = {}
    # driver_kwargs = {'ex_force_auth_version': '1.0'}

    @classmethod
    def create_driver(self):
        if self is not OpenStack_1_0_FactoryMethodTests:
            self.driver_type = self.driver_klass
        return self.driver_type(*self.driver_args, **self.driver_kwargs)

    def setUp(self):
        # monkeypatch get_endpoint because the base openstack driver doesn't actually
        # work with old devstack but this class/tests are still used by the rackspace
        # driver
        def get_endpoint(*args, **kwargs):
            return "https://servers.api.rackspacecloud.com/v1.0/slug"
        self.driver_klass.connectionCls.get_endpoint = get_endpoint

        self.driver_klass.connectionCls.conn_class = OpenStackMockHttp
        self.driver_klass.connectionCls.auth_url = "https://auth.api.example.com"

        OpenStackMockHttp.type = None

        self.driver = self.create_driver()
        # normally authentication happens lazily, but we force it here
        self.driver.connection._populate_hosts_and_request_paths()
        clear_pricing_data()

    @patch('libcloud.common.openstack.OpenStackServiceCatalog')
    def test_populate_hosts_and_requests_path(self, _):
        tomorrow = datetime.datetime.today() + datetime.timedelta(1)
        cls = self.driver_klass.connectionCls

        count = 5

        # Test authentication and token re-use
        con = cls('username', 'key')
        osa = con.get_auth_class()

        mocked_auth_method = Mock()
        osa.authenticate = mocked_auth_method

        # Valid token returned on first call, should be reused.
        for i in range(0, count):
            con._populate_hosts_and_request_paths()

            if i == 0:
                osa.auth_token = '1234'
                osa.auth_token_expires = tomorrow

        self.assertEqual(mocked_auth_method.call_count, 1)

        osa.auth_token = None
        osa.auth_token_expires = None

        # ex_force_auth_token provided, authenticate should never be called
        con = cls('username', 'key', ex_force_base_url='http://ponies',
                  ex_force_auth_token='1234')
        osa = con.get_auth_class()

        mocked_auth_method = Mock()
        osa.authenticate = mocked_auth_method

        for i in range(0, count):
            con._populate_hosts_and_request_paths()

        self.assertEqual(mocked_auth_method.call_count, 0)

    def test_auth_token_is_set(self):
        self.driver.connection._populate_hosts_and_request_paths()
        self.assertEqual(
            self.driver.connection.auth_token, "aaaaaaaaaaaa-bbb-cccccccccccccc")

    def test_auth_token_expires_is_set(self):
        self.driver.connection._populate_hosts_and_request_paths()

        expires = self.driver.connection.auth_token_expires
        self.assertEqual(expires.isoformat(), "2999-11-23T21:00:14-06:00")

    def test_auth(self):
        if self.driver.connection._auth_version == '2.0':
            return

        OpenStackMockHttp.type = 'UNAUTHORIZED'
        try:
            self.driver = self.create_driver()
            self.driver.list_nodes()
        except InvalidCredsError:
            e = sys.exc_info()[1]
            self.assertEqual(True, isinstance(e, InvalidCredsError))
        else:
            self.fail('test should have thrown')

    def test_auth_missing_key(self):
        if self.driver.connection._auth_version == '2.0':
            return

        OpenStackMockHttp.type = 'UNAUTHORIZED_MISSING_KEY'
        try:
            self.driver = self.create_driver()
            self.driver.list_nodes()
        except MalformedResponseError:
            e = sys.exc_info()[1]
            self.assertEqual(True, isinstance(e, MalformedResponseError))
        else:
            self.fail('test should have thrown')

    def test_auth_server_error(self):
        if self.driver.connection._auth_version == '2.0':
            return

        OpenStackMockHttp.type = 'INTERNAL_SERVER_ERROR'
        try:
            self.driver = self.create_driver()
            self.driver.list_nodes()
        except MalformedResponseError:
            e = sys.exc_info()[1]
            self.assertEqual(True, isinstance(e, MalformedResponseError))
        else:
            self.fail('test should have thrown')

    def test_error_parsing_when_body_is_missing_message(self):
        OpenStackMockHttp.type = 'NO_MESSAGE_IN_ERROR_BODY'
        try:
            self.driver.list_images()
        except Exception:
            e = sys.exc_info()[1]
            self.assertEqual(True, isinstance(e, Exception))
        else:
            self.fail('test should have thrown')

    def test_list_locations(self):
        locations = self.driver.list_locations()
        self.assertEqual(len(locations), 1)

    def test_list_nodes(self):
        OpenStackMockHttp.type = 'EMPTY'
        ret = self.driver.list_nodes()
        self.assertEqual(len(ret), 0)
        OpenStackMockHttp.type = None
        ret = self.driver.list_nodes()
        self.assertEqual(len(ret), 1)
        node = ret[0]
        self.assertEqual('67.23.21.33', node.public_ips[0])
        self.assertTrue('10.176.168.218' in node.private_ips)
        self.assertEqual(node.extra.get('flavorId'), '1')
        self.assertEqual(node.extra.get('imageId'), '11')
        self.assertEqual(type(node.extra.get('metadata')), type(dict()))

        OpenStackMockHttp.type = 'METADATA'
        ret = self.driver.list_nodes()
        self.assertEqual(len(ret), 1)
        node = ret[0]
        self.assertEqual(type(node.extra.get('metadata')), type(dict()))
        self.assertEqual(node.extra.get('metadata').get('somekey'),
                         'somevalue')
        OpenStackMockHttp.type = None

    def test_list_images(self):
        ret = self.driver.list_images()
        expected = {10: {'serverId': None,
                         'status': 'ACTIVE',
                         'created': '2009-07-20T09:14:37-05:00',
                         'updated': '2009-07-20T09:14:37-05:00',
                         'progress': None,
                         'minDisk': None,
                         'minRam': None},
                    11: {'serverId': '91221',
                         'status': 'ACTIVE',
                         'created': '2009-11-29T20:22:09-06:00',
                         'updated': '2009-11-29T20:24:08-06:00',
                         'progress': '100',
                         'minDisk': '5',
                         'minRam': '256'}}
        for ret_idx, extra in list(expected.items()):
            for key, value in list(extra.items()):
                self.assertEqual(ret[ret_idx].extra[key], value)

    def test_create_node(self):
        image = NodeImage(id=11, name='Ubuntu 8.10 (intrepid)',
                          driver=self.driver)
        size = NodeSize(1, '256 slice', None, None, None, None,
                        driver=self.driver)
        node = self.driver.create_node(name='racktest', image=image, size=size)
        self.assertEqual(node.name, 'racktest')
        self.assertEqual(node.extra.get('password'), 'racktestvJq7d3')

    def test_create_node_without_adminPass(self):
        OpenStackMockHttp.type = 'NO_ADMIN_PASS'
        image = NodeImage(id=11, name='Ubuntu 8.10 (intrepid)',
                          driver=self.driver)
        size = NodeSize(1, '256 slice', None, None, None, None,
                        driver=self.driver)
        node = self.driver.create_node(name='racktest', image=image, size=size)
        self.assertEqual(node.name, 'racktest')
        self.assertIsNone(node.extra.get('password'))

    def test_create_node_ex_shared_ip_group(self):
        OpenStackMockHttp.type = 'EX_SHARED_IP_GROUP'
        image = NodeImage(id=11, name='Ubuntu 8.10 (intrepid)',
                          driver=self.driver)
        size = NodeSize(1, '256 slice', None, None, None, None,
                        driver=self.driver)
        node = self.driver.create_node(name='racktest', image=image, size=size,
                                       ex_shared_ip_group_id='12345')
        self.assertEqual(node.name, 'racktest')
        self.assertEqual(node.extra.get('password'), 'racktestvJq7d3')

    def test_create_node_with_metadata(self):
        OpenStackMockHttp.type = 'METADATA'
        image = NodeImage(id=11, name='Ubuntu 8.10 (intrepid)',
                          driver=self.driver)
        size = NodeSize(1, '256 slice', None, None, None, None,
                        driver=self.driver)
        metadata = {'a': 'b', 'c': 'd'}
        files = {'/file1': 'content1', '/file2': 'content2'}
        node = self.driver.create_node(name='racktest', image=image, size=size,
                                       metadata=metadata, files=files)
        self.assertEqual(node.name, 'racktest')
        self.assertEqual(node.extra.get('password'), 'racktestvJq7d3')
        self.assertEqual(node.extra.get('metadata'), metadata)

    def test_reboot_node(self):
        node = Node(id=72258, name=None, state=None, public_ips=None,
                    private_ips=None, driver=self.driver)
        ret = node.reboot()
        self.assertTrue(ret is True)

    def test_destroy_node(self):
        node = Node(id=72258, name=None, state=None, public_ips=None,
                    private_ips=None, driver=self.driver)
        ret = node.destroy()
        self.assertTrue(ret is True)

    def test_ex_limits(self):
        limits = self.driver.ex_limits()
        self.assertTrue("rate" in limits)
        self.assertTrue("absolute" in limits)

    def test_create_image(self):
        node = Node(id=444222, name=None, state=None, public_ips=None,
                    private_ips=None, driver=self.driver)
        image = self.driver.create_image(node, "imgtest")
        self.assertEqual(image.name, "imgtest")
        self.assertEqual(image.id, "12345")

    def test_delete_image(self):
        image = NodeImage(id=333111, name='Ubuntu 8.10 (intrepid)',
                          driver=self.driver)
        ret = self.driver.delete_image(image)
        self.assertTrue(ret)

    def test_ex_list_ip_addresses(self):
        ret = self.driver.ex_list_ip_addresses(node_id=72258)
        self.assertEqual(2, len(ret.public_addresses))
        self.assertTrue('67.23.10.131' in ret.public_addresses)
        self.assertTrue('67.23.10.132' in ret.public_addresses)
        self.assertEqual(1, len(ret.private_addresses))
        self.assertTrue('10.176.42.16' in ret.private_addresses)

    def test_ex_list_ip_groups(self):
        ret = self.driver.ex_list_ip_groups()
        self.assertEqual(2, len(ret))
        self.assertEqual('1234', ret[0].id)
        self.assertEqual('Shared IP Group 1', ret[0].name)
        self.assertEqual('5678', ret[1].id)
        self.assertEqual('Shared IP Group 2', ret[1].name)
        self.assertTrue(ret[0].servers is None)

    def test_ex_list_ip_groups_detail(self):
        ret = self.driver.ex_list_ip_groups(details=True)

        self.assertEqual(2, len(ret))

        self.assertEqual('1234', ret[0].id)
        self.assertEqual('Shared IP Group 1', ret[0].name)
        self.assertEqual(2, len(ret[0].servers))
        self.assertEqual('422', ret[0].servers[0])
        self.assertEqual('3445', ret[0].servers[1])

        self.assertEqual('5678', ret[1].id)
        self.assertEqual('Shared IP Group 2', ret[1].name)
        self.assertEqual(3, len(ret[1].servers))
        self.assertEqual('23203', ret[1].servers[0])
        self.assertEqual('2456', ret[1].servers[1])
        self.assertEqual('9891', ret[1].servers[2])

    def test_ex_create_ip_group(self):
        ret = self.driver.ex_create_ip_group('Shared IP Group 1', '5467')
        self.assertEqual('1234', ret.id)
        self.assertEqual('Shared IP Group 1', ret.name)
        self.assertEqual(1, len(ret.servers))
        self.assertEqual('422', ret.servers[0])

    def test_ex_delete_ip_group(self):
        ret = self.driver.ex_delete_ip_group('5467')
        self.assertEqual(True, ret)

    def test_ex_share_ip(self):
        ret = self.driver.ex_share_ip('1234', '3445', '67.23.21.133')
        self.assertEqual(True, ret)

    def test_ex_unshare_ip(self):
        ret = self.driver.ex_unshare_ip('3445', '67.23.21.133')
        self.assertEqual(True, ret)

    def test_ex_resize(self):
        node = Node(id=444222, name=None, state=None, public_ips=None,
                    private_ips=None, driver=self.driver)
        size = NodeSize(1, '256 slice', None, None, None, None,
                        driver=self.driver)
        self.assertTrue(self.driver.ex_resize(node=node, size=size))

    def test_ex_confirm_resize(self):
        node = Node(id=444222, name=None, state=None, public_ips=None,
                    private_ips=None, driver=self.driver)
        self.assertTrue(self.driver.ex_confirm_resize(node=node))

    def test_ex_revert_resize(self):
        node = Node(id=444222, name=None, state=None, public_ips=None,
                    private_ips=None, driver=self.driver)
        self.assertTrue(self.driver.ex_revert_resize(node=node))

    def test_list_sizes(self):
        sizes = self.driver.list_sizes()
        self.assertEqual(len(sizes), 7, 'Wrong sizes count')

        for size in sizes:
            self.assertTrue(isinstance(size.price, float),
                            'Wrong size price type')

            if self.driver.api_name == 'openstack':
                self.assertEqual(size.price, 0,
                                 'Size price should be zero by default')

    def test_list_sizes_with_specified_pricing(self):
        if self.driver.api_name != 'openstack':
            return

        pricing = dict((str(i), i) for i in range(1, 8))

        set_pricing(driver_type='compute', driver_name='openstack',
                    pricing=pricing)

        sizes = self.driver.list_sizes()
        self.assertEqual(len(sizes), 7, 'Wrong sizes count')

        for size in sizes:
            self.assertTrue(isinstance(size.price, float),
                            'Wrong size price type')
            self.assertEqual(float(size.price), float(pricing[size.id]))


class OpenStack_1_0_FactoryMethodTests(OpenStack_1_0_Tests):
    should_list_locations = False
    should_list_volumes = False

    driver_klass = OpenStack_1_0_NodeDriver
    driver_type = get_driver(Provider.OPENSTACK)
    driver_args = OPENSTACK_PARAMS + ('1.0',)

    def test_factory_method_invalid_version(self):
        try:
            self.driver_type(*(OPENSTACK_PARAMS + ('15.5',)))
        except NotImplementedError:
            pass
        else:
            self.fail('Exception was not thrown')


class OpenStackMockHttp(MockHttp, unittest.TestCase):
    fixtures = ComputeFileFixtures('openstack')
    auth_fixtures = OpenStackFixtures()
    json_content_headers = {'content-type': 'application/json; charset=UTF-8'}

    # fake auth token response
    def _v1_0(self, method, url, body, headers):
        headers = {
            'x-server-management-url': 'https://servers.api.rackspacecloud.com/v1.0/slug',
            'x-auth-token': 'FE011C19-CF86-4F87-BE5D-9229145D7A06',
            'x-cdn-management-url': 'https://cdn.clouddrive.com/v1/MossoCloudFS_FE011C19-CF86-4F87-BE5D-9229145D7A06',
            'x-storage-token': 'FE011C19-CF86-4F87-BE5D-9229145D7A06',
            'x-storage-url': 'https://storage4.clouddrive.com/v1/MossoCloudFS_FE011C19-CF86-4F87-BE5D-9229145D7A06'}
        return (httplib.NO_CONTENT, "", headers, httplib.responses[httplib.NO_CONTENT])

    def _v1_0_UNAUTHORIZED(self, method, url, body, headers):
        return (httplib.UNAUTHORIZED, "", {}, httplib.responses[httplib.UNAUTHORIZED])

    def _v1_0_INTERNAL_SERVER_ERROR(self, method, url, body, headers):
        return (httplib.INTERNAL_SERVER_ERROR, "<h1>500: Internal Server Error</h1>", {},
                httplib.responses[httplib.INTERNAL_SERVER_ERROR])

    def _v1_0_slug_images_detail_NO_MESSAGE_IN_ERROR_BODY(self, method, url, body, headers):
        body = self.fixtures.load('300_multiple_choices.json')
        return (httplib.MULTIPLE_CHOICES, body, self.json_content_headers, httplib.responses[httplib.OK])

    def _v1_0_UNAUTHORIZED_MISSING_KEY(self, method, url, body, headers):
        headers = {
            'x-server-management-url': 'https://servers.api.rackspacecloud.com/v1.0/slug',
            'x-auth-tokenx': 'FE011C19-CF86-4F87-BE5D-9229145D7A06',
            'x-cdn-management-url': 'https://cdn.clouddrive.com/v1/MossoCloudFS_FE011C19-CF86-4F87-BE5D-9229145D7A06'}
        return (httplib.NO_CONTENT, "", headers, httplib.responses[httplib.NO_CONTENT])

    def _v2_0_tokens(self, method, url, body, headers):
        body = self.auth_fixtures.load('_v2_0__auth.json')
        return (httplib.OK, body, self.json_content_headers, httplib.responses[httplib.OK])

    def _v1_0_slug_servers_detail_EMPTY(self, method, url, body, headers):
        body = self.fixtures.load('v1_slug_servers_detail_empty.xml')
        return (httplib.OK, body, XML_HEADERS, httplib.responses[httplib.OK])

    def _v1_0_slug_servers_detail(self, method, url, body, headers):
        body = self.fixtures.load('v1_slug_servers_detail.xml')
        return (httplib.OK, body, XML_HEADERS, httplib.responses[httplib.OK])

    def _v1_0_slug_servers_detail_METADATA(self, method, url, body, headers):
        body = self.fixtures.load('v1_slug_servers_detail_metadata.xml')
        return (httplib.OK, body, XML_HEADERS, httplib.responses[httplib.OK])

    def _v1_0_slug_images_333111(self, method, url, body, headers):
        if method != "DELETE":
            raise NotImplementedError()
        # this is currently used for deletion of an image
        # as such it should not accept GET/POST
        return(httplib.NO_CONTENT, "", {}, httplib.responses[httplib.NO_CONTENT])

    def _v1_0_slug_images(self, method, url, body, headers):
        if method != "POST":
            raise NotImplementedError()
        # this is currently used for creation of new image with
        # POST request, don't handle GET to avoid possible confusion
        body = self.fixtures.load('v1_slug_images_post.xml')
        return (httplib.ACCEPTED, body, XML_HEADERS, httplib.responses[httplib.ACCEPTED])

    def _v1_0_slug_images_detail(self, method, url, body, headers):
        body = self.fixtures.load('v1_slug_images_detail.xml')
        return (httplib.OK, body, XML_HEADERS, httplib.responses[httplib.OK])

    def _v1_0_slug_servers(self, method, url, body, headers):
        body = self.fixtures.load('v1_slug_servers.xml')
        return (httplib.ACCEPTED, body, XML_HEADERS, httplib.responses[httplib.ACCEPTED])

    def _v1_0_slug_servers_NO_ADMIN_PASS(self, method, url, body, headers):
        body = self.fixtures.load('v1_slug_servers_no_admin_pass.xml')
        return (httplib.ACCEPTED, body, XML_HEADERS, httplib.responses[httplib.ACCEPTED])

    def _v1_0_slug_servers_EX_SHARED_IP_GROUP(self, method, url, body, headers):
        # test_create_node_ex_shared_ip_group
        # Verify that the body contains sharedIpGroupId XML element
        body = u(body)
        self.assertTrue(body.find('sharedIpGroupId="12345"') != -1)
        body = self.fixtures.load('v1_slug_servers.xml')
        return (httplib.ACCEPTED, body, XML_HEADERS, httplib.responses[httplib.ACCEPTED])

    def _v1_0_slug_servers_METADATA(self, method, url, body, headers):
        body = self.fixtures.load('v1_slug_servers_metadata.xml')
        return (httplib.ACCEPTED, body, XML_HEADERS, httplib.responses[httplib.ACCEPTED])

    def _v1_0_slug_servers_72258_action(self, method, url, body, headers):
        if method != "POST" or body[:8] != "<reboot ":
            raise NotImplementedError()
        # only used by reboot() right now, but we will need to parse body
        # someday !!!!
        return (httplib.ACCEPTED, "", {}, httplib.responses[httplib.ACCEPTED])

    def _v1_0_slug_limits(self, method, url, body, headers):
        body = self.fixtures.load('v1_slug_limits.xml')
        return (httplib.ACCEPTED, body, XML_HEADERS, httplib.responses[httplib.ACCEPTED])

    def _v1_0_slug_servers_72258(self, method, url, body, headers):
        if method != "DELETE":
            raise NotImplementedError()
        # only used by destroy node()
        return (httplib.ACCEPTED, "", {}, httplib.responses[httplib.ACCEPTED])

    def _v1_0_slug_servers_72258_ips(self, method, url, body, headers):
        body = self.fixtures.load('v1_slug_servers_ips.xml')
        return (httplib.OK, body, XML_HEADERS, httplib.responses[httplib.OK])

    def _v1_0_slug_shared_ip_groups_5467(self, method, url, body, headers):
        if method != 'DELETE':
            raise NotImplementedError()
        return (httplib.NO_CONTENT, "", {}, httplib.responses[httplib.NO_CONTENT])

    def _v1_0_slug_shared_ip_groups(self, method, url, body, headers):

        fixture = 'v1_slug_shared_ip_group.xml' if method == 'POST' else 'v1_slug_shared_ip_groups.xml'
        body = self.fixtures.load(fixture)
        return (httplib.OK, body, XML_HEADERS, httplib.responses[httplib.OK])

    def _v1_0_slug_shared_ip_groups_detail(self, method, url, body, headers):
        body = self.fixtures.load('v1_slug_shared_ip_groups_detail.xml')
        return (httplib.OK, body, XML_HEADERS, httplib.responses[httplib.OK])

    def _v1_0_slug_servers_3445_ips_public_67_23_21_133(self, method, url, body, headers):
        return (httplib.ACCEPTED, "", {}, httplib.responses[httplib.ACCEPTED])

    def _v1_0_slug_servers_444222_action(self, method, url, body, headers):
        body = u(body)
        if body.find('resize') != -1:
            # test_ex_resize_server
            return (httplib.ACCEPTED, "", headers, httplib.responses[httplib.NO_CONTENT])
        elif body.find('confirmResize') != -1:
            # test_ex_confirm_resize
            return (httplib.NO_CONTENT, "", headers, httplib.responses[httplib.NO_CONTENT])
        elif body.find('revertResize') != -1:
            # test_ex_revert_resize
            return (httplib.NO_CONTENT, "", headers, httplib.responses[httplib.NO_CONTENT])

    def _v1_0_slug_flavors_detail(self, method, url, body, headers):
        body = self.fixtures.load('v1_slug_flavors_detail.xml')
        headers = {
            'date': 'Tue, 14 Jun 2011 09:43:55 GMT', 'content-length': '529'}
        headers.update(XML_HEADERS)
        return (httplib.OK, body, headers, httplib.responses[httplib.OK])

    def _v1_1_auth(self, method, url, body, headers):
        body = self.auth_fixtures.load('_v1_1__auth.json')
        return (httplib.OK, body, self.json_content_headers, httplib.responses[httplib.OK])

    def _v1_1_auth_UNAUTHORIZED(self, method, url, body, headers):
        body = self.auth_fixtures.load('_v1_1__auth_unauthorized.json')
        return (httplib.UNAUTHORIZED, body, self.json_content_headers, httplib.responses[httplib.UNAUTHORIZED])

    def _v1_1_auth_UNAUTHORIZED_MISSING_KEY(self, method, url, body, headers):
        body = self.auth_fixtures.load('_v1_1__auth_mssing_token.json')
        return (httplib.OK, body, self.json_content_headers, httplib.responses[httplib.OK])

    def _v1_1_auth_INTERNAL_SERVER_ERROR(self, method, url, body, headers):
        return (httplib.INTERNAL_SERVER_ERROR, "<h1>500: Internal Server Error</h1>", {'content-type': 'text/html'},
                httplib.responses[httplib.INTERNAL_SERVER_ERROR])


class OpenStack_1_1_Tests(unittest.TestCase, TestCaseMixin):
    should_list_locations = False
    should_list_volumes = True

    driver_klass = OpenStack_1_1_NodeDriver
    driver_type = OpenStack_1_1_NodeDriver
    driver_args = OPENSTACK_PARAMS
    driver_kwargs = {'ex_force_auth_version': '2.0'}

    @classmethod
    def create_driver(self):
        if self is not OpenStack_1_1_FactoryMethodTests:
            self.driver_type = self.driver_klass
        return self.driver_type(*self.driver_args, **self.driver_kwargs)

    def setUp(self):
        self.driver_klass.connectionCls.conn_class = OpenStack_2_0_MockHttp
        self.driver_klass.connectionCls.auth_url = "https://auth.api.example.com"

        OpenStackMockHttp.type = None
        OpenStack_1_1_MockHttp.type = None
        OpenStack_2_0_MockHttp.type = None

        self.driver = self.create_driver()

        # normally authentication happens lazily, but we force it here
        self.driver.connection._populate_hosts_and_request_paths()
        clear_pricing_data()
        self.node = self.driver.list_nodes()[1]

    def _force_reauthentication(self):
        """
        Trash current auth token so driver will be forced to re-authentication
        on next request.
        """
        self.driver.connection._ex_force_base_url = 'http://ex_force_base_url.com:666/forced_url'
        self.driver.connection.auth_token = None
        self.driver.connection.auth_token_expires = None
        self.driver.connection._osa.auth_token = None
        self.driver.connection._osa.auth_token_expires = None

    def test_auth_token_is_set(self):
        self._force_reauthentication()
        self.driver.connection._populate_hosts_and_request_paths()

        self.assertEqual(
            self.driver.connection.auth_token, "aaaaaaaaaaaa-bbb-cccccccccccccc")

    def test_auth_token_expires_is_set(self):
        self._force_reauthentication()
        self.driver.connection._populate_hosts_and_request_paths()

        expires = self.driver.connection.auth_token_expires
        self.assertEqual(expires.isoformat(), "2999-11-23T21:00:14-06:00")

    def test_ex_force_base_url(self):
        # change base url and trash the current auth token so we can
        # re-authenticate
        self.driver.connection._ex_force_base_url = 'http://ex_force_base_url.com:666/forced_url'
        self.driver.connection.auth_token = None
        self.driver.connection._populate_hosts_and_request_paths()

        # assert that we use the base url and not the auth url
        self.assertEqual(self.driver.connection.host, 'ex_force_base_url.com')
        self.assertEqual(self.driver.connection.port, 666)
        self.assertEqual(self.driver.connection.request_path, '/forced_url')

    def test_get_endpoint_populates_host_port_and_request_path(self):
        # simulate a subclass overriding this method
        self.driver.connection.get_endpoint = lambda: 'http://endpoint_auth_url.com:1555/service_url'
        self.driver.connection.auth_token = None
        self.driver.connection._ex_force_base_url = None
        self.driver.connection._populate_hosts_and_request_paths()

        # assert that we use the result of get endpoint
        self.assertEqual(self.driver.connection.host, 'endpoint_auth_url.com')
        self.assertEqual(self.driver.connection.port, 1555)
        self.assertEqual(self.driver.connection.request_path, '/service_url')

    def test_set_auth_token_populates_host_port_and_request_path(self):
        # change base url and trash the current auth token so we can
        # re-authenticate
        self.driver.connection._ex_force_base_url = 'http://some_other_ex_force_base_url.com:1222/some-service'
        self.driver.connection.auth_token = "preset-auth-token"
        self.driver.connection._populate_hosts_and_request_paths()

        # assert that we use the base url and not the auth url
        self.assertEqual(
            self.driver.connection.host, 'some_other_ex_force_base_url.com')
        self.assertEqual(self.driver.connection.port, 1222)
        self.assertEqual(self.driver.connection.request_path, '/some-service')

    def test_auth_token_without_base_url_raises_exception(self):
        kwargs = {
            'ex_force_auth_version': '2.0',
            'ex_force_auth_token': 'preset-auth-token'
        }
        try:
            self.driver_type(*self.driver_args, **kwargs)
            self.fail('Expected failure setting auth token without base url')
        except LibcloudError:
            pass
        else:
            self.fail('Expected failure setting auth token without base url')

    def test_ex_force_auth_token_passed_to_connection(self):
        base_url = 'https://servers.api.rackspacecloud.com/v1.1/slug'
        kwargs = {
            'ex_force_auth_version': '2.0',
            'ex_force_auth_token': 'preset-auth-token',
            'ex_force_base_url': base_url
        }

        driver = self.driver_type(*self.driver_args, **kwargs)
        driver.list_nodes()

        self.assertEqual(kwargs['ex_force_auth_token'],
                         driver.connection.auth_token)
        self.assertEqual('servers.api.rackspacecloud.com',
                         driver.connection.host)
        self.assertEqual('/v1.1/slug', driver.connection.request_path)
        self.assertEqual(443, driver.connection.port)

    def test_list_nodes(self):
        nodes = self.driver.list_nodes()
        self.assertEqual(len(nodes), 2)
        node = nodes[0]

        self.assertEqual('12065', node.id)

        # test public IPv4
        self.assertTrue('12.16.18.28' in node.public_ips)
        self.assertTrue('50.57.94.35' in node.public_ips)

        # fixed public ip
        self.assertTrue('1.1.1.1' in node.public_ips)

        # floating public ip
        self.assertTrue('2.2.2.2' in node.public_ips)

        # test public IPv6
        self.assertTrue(
            '2001:4801:7808:52:16:3eff:fe47:788a' in node.public_ips)

        # test private IPv4
        self.assertTrue('10.182.64.34' in node.private_ips)

        # fixed private ip
        self.assertTrue('10.3.3.3' in node.private_ips)

        # floating private ip
        self.assertTrue('192.168.3.3' in node.private_ips)
        self.assertTrue('172.16.1.1' in node.private_ips)

        # test private IPv6
        self.assertTrue(
            'fec0:4801:7808:52:16:3eff:fe60:187d' in node.private_ips)

        # test creation date
        self.assertEqual(node.created_at, datetime.datetime(2011, 10, 11, 0, 51, 39, tzinfo=UTC))

        self.assertEqual(node.extra.get('flavorId'), '2')
        self.assertEqual(node.extra.get('imageId'), '7')
        self.assertEqual(node.extra.get('metadata'), {})
        self.assertEqual(node.extra['updated'], '2011-10-11T00:50:04Z')
        self.assertEqual(node.extra['created'], '2011-10-11T00:51:39Z')
        self.assertEqual(node.extra.get('userId'), 'rs-reach')
        self.assertEqual(node.extra.get('hostId'), '912566d83a13fbb357ea'
                                                   '3f13c629363d9f7e1ba3f'
                                                   '925b49f3d2ab725')
        self.assertEqual(node.extra.get('disk_config'), 'AUTO')
        self.assertEqual(node.extra.get('task_state'), 'spawning')
        self.assertEqual(node.extra.get('vm_state'), 'active')
        self.assertEqual(node.extra.get('power_state'), 1)
        self.assertEqual(node.extra.get('progress'), 25)
        self.assertEqual(node.extra.get('fault')['id'], 1234)
        self.assertTrue(node.extra.get('service_name') is not None)
        self.assertTrue(node.extra.get('uri') is not None)

    def test_list_nodes_no_image_id_attribute(self):
        # Regression test for LIBCLOD-455
        self.driver_klass.connectionCls.conn_class.type = 'ERROR_STATE_NO_IMAGE_ID'

        nodes = self.driver.list_nodes()
        self.assertIsNone(nodes[0].extra['imageId'])

    def test_list_volumes(self):
        volumes = self.driver.list_volumes()
        self.assertEqual(len(volumes), 2)
        volume = volumes[0]

        self.assertEqual('cd76a3a1-c4ce-40f6-9b9f-07a61508938d', volume.id)
        self.assertEqual('test_volume_2', volume.name)
        self.assertEqual(StorageVolumeState.AVAILABLE, volume.state)
        self.assertEqual(2, volume.size)
        self.assertEqual(volume.extra, {
            'description': '',
            'attachments': [{
                'id': 'cd76a3a1-c4ce-40f6-9b9f-07a61508938d',
                "device": "/dev/vdb",
                "serverId": "12065",
                "volumeId": "cd76a3a1-c4ce-40f6-9b9f-07a61508938d",
            }],
            'snapshot_id': None,
            'state': 'available',
            'location': 'nova',
            'volume_type': 'None',
            'metadata': {},
            'created_at': '2013-06-24T11:20:13.000000',
        })

        # also test that unknown state resolves to StorageVolumeState.UNKNOWN
        volume = volumes[1]
        self.assertEqual('cfcec3bc-b736-4db5-9535-4c24112691b5', volume.id)
        self.assertEqual('test_volume', volume.name)
        self.assertEqual(50, volume.size)
        self.assertEqual(StorageVolumeState.UNKNOWN, volume.state)
        self.assertEqual(volume.extra, {
            'description': 'some description',
            'attachments': [],
            'snapshot_id': '01f48111-7866-4cd2-986a-e92683c4a363',
            'state': 'some-unknown-state',
            'location': 'nova',
            'volume_type': 'None',
            'metadata': {},
            'created_at': '2013-06-21T12:39:02.000000',
        })

    def test_list_sizes(self):
        sizes = self.driver.list_sizes()
        self.assertEqual(len(sizes), 8, 'Wrong sizes count')

        for size in sizes:
            self.assertTrue(size.price is None or isinstance(size.price, float),
                            'Wrong size price type')
            self.assertTrue(isinstance(size.ram, int))
            self.assertTrue(isinstance(size.vcpus, int))
            self.assertTrue(isinstance(size.disk, int))
            self.assertTrue(isinstance(size.swap, int))
            self.assertTrue(isinstance(size.ephemeral_disk, int) or
                            size.ephemeral_disk is None)
            self.assertTrue(isinstance(size.extra, dict))
            if size.id == '1':
                self.assertEqual(size.ephemeral_disk, 40)
                self.assertEqual(size.extra, {
                    "policy_class": "standard_flavor",
                    "class": "standard1",
                    "disk_io_index": "2",
                    "number_of_data_disks": "0"
                })

        self.assertEqual(sizes[0].vcpus, 8)

    def test_list_sizes_with_specified_pricing(self):

        pricing = dict((str(i), i * 5.0) for i in range(1, 9))

        set_pricing(driver_type='compute',
                    driver_name=self.driver.api_name, pricing=pricing)

        sizes = self.driver.list_sizes()
        self.assertEqual(len(sizes), 8, 'Wrong sizes count')

        for size in sizes:
            self.assertTrue(isinstance(size.price, float),
                            'Wrong size price type')

            self.assertEqual(size.price, pricing[size.id],
                             'Size price should match')

    def test_list_images(self):
        images = self.driver.list_images()
        self.assertEqual(len(images), 13, 'Wrong images count')

        image = images[0]
        self.assertEqual(image.id, '13')
        self.assertEqual(image.name, 'Windows 2008 SP2 x86 (B24)')
        self.assertEqual(image.extra['updated'], '2011-08-06T18:14:02Z')
        self.assertEqual(image.extra['created'], '2011-08-06T18:13:11Z')
        self.assertEqual(image.extra['status'], 'ACTIVE')
        self.assertEqual(image.extra['metadata']['os_type'], 'windows')
        self.assertEqual(
            image.extra['serverId'], '52415800-8b69-11e0-9b19-734f335aa7b3')
        self.assertEqual(image.extra['minDisk'], 0)
        self.assertEqual(image.extra['minRam'], 0)

    def test_create_node(self):
        image = NodeImage(
            id=11, name='Ubuntu 8.10 (intrepid)', driver=self.driver)
        size = NodeSize(
            1, '256 slice', None, None, None, None, driver=self.driver)
        node = self.driver.create_node(name='racktest', image=image, size=size)
        self.assertEqual(node.id, '26f7fbee-8ce1-4c28-887a-bfe8e4bb10fe')
        self.assertEqual(node.name, 'racktest')
        self.assertEqual(node.extra['password'], 'racktestvJq7d3')
        self.assertEqual(node.extra['metadata']['My Server Name'], 'Apache1')

    def test_create_node_with_ex_keyname_and_ex_userdata(self):
        image = NodeImage(
            id=11, name='Ubuntu 8.10 (intrepid)', driver=self.driver)
        size = NodeSize(
            1, '256 slice', None, None, None, None, driver=self.driver)
        node = self.driver.create_node(name='racktest', image=image, size=size,
                                       ex_keyname='devstack',
                                       ex_userdata='sample data')
        self.assertEqual(node.id, '26f7fbee-8ce1-4c28-887a-bfe8e4bb10fe')
        self.assertEqual(node.name, 'racktest')
        self.assertEqual(node.extra['password'], 'racktestvJq7d3')
        self.assertEqual(node.extra['metadata']['My Server Name'], 'Apache1')
        self.assertEqual(node.extra['key_name'], 'devstack')

    def test_create_node_with_availability_zone(self):
        image = NodeImage(
            id=11, name='Ubuntu 8.10 (intrepid)', driver=self.driver)
        size = NodeSize(
            1, '256 slice', None, None, None, None, driver=self.driver)
        node = self.driver.create_node(name='racktest', image=image, size=size,
                                       availability_zone='testaz')
        self.assertEqual(node.id, '26f7fbee-8ce1-4c28-887a-bfe8e4bb10fe')
        self.assertEqual(node.name, 'racktest')
        self.assertEqual(node.extra['password'], 'racktestvJq7d3')
        self.assertEqual(node.extra['metadata']['My Server Name'], 'Apache1')
        self.assertEqual(node.extra['availability_zone'], 'testaz')

    def test_create_node_with_ex_disk_config(self):
        OpenStack_1_1_MockHttp.type = 'EX_DISK_CONFIG'
        image = NodeImage(
            id=11, name='Ubuntu 8.10 (intrepid)', driver=self.driver)
        size = NodeSize(
            1, '256 slice', None, None, None, None, driver=self.driver)
        node = self.driver.create_node(name='racktest', image=image, size=size,
                                       ex_disk_config='AUTO')
        self.assertEqual(node.id, '26f7fbee-8ce1-4c28-887a-bfe8e4bb10fe')
        self.assertEqual(node.name, 'racktest')
        self.assertEqual(node.extra['disk_config'], 'AUTO')

    def test_create_node_with_ex_config_drive(self):
        OpenStack_1_1_MockHttp.type = 'EX_CONFIG_DRIVE'
        image = NodeImage(
            id=11, name='Ubuntu 8.10 (intrepid)', driver=self.driver)
        size = NodeSize(
            1, '256 slice', None, None, None, None, driver=self.driver)
        node = self.driver.create_node(name='racktest', image=image, size=size,
                                       ex_config_drive=True)
        self.assertEqual(node.id, '26f7fbee-8ce1-4c28-887a-bfe8e4bb10fe')
        self.assertEqual(node.name, 'racktest')
        self.assertTrue(node.extra['config_drive'])

    def test_destroy_node(self):
        self.assertTrue(self.node.destroy())

    def test_reboot_node(self):
        self.assertTrue(self.node.reboot())

    def test_create_volume(self):
        volume = self.driver.create_volume(1, 'test')
        self.assertEqual(volume.name, 'test')
        self.assertEqual(volume.size, 1)

    def test_create_volume_passes_location_to_request_only_if_not_none(self):
        with patch.object(self.driver.connection, 'request') as mock_request:
            self.driver.create_volume(1, 'test', location='mylocation')
            name, args, kwargs = mock_request.mock_calls[0]
            self.assertEqual(kwargs["data"]["volume"]["availability_zone"], "mylocation")

    def test_create_volume_does_not_pass_location_to_request_if_none(self):
        with patch.object(self.driver.connection, 'request') as mock_request:
            self.driver.create_volume(1, 'test')
            name, args, kwargs = mock_request.mock_calls[0]
            self.assertFalse("availability_zone" in kwargs["data"]["volume"])

    def test_create_volume_passes_volume_type_to_request_only_if_not_none(self):
        with patch.object(self.driver.connection, 'request') as mock_request:
            self.driver.create_volume(1, 'test', ex_volume_type='myvolumetype')
            name, args, kwargs = mock_request.mock_calls[0]
            self.assertEqual(kwargs["data"]["volume"]["volume_type"], "myvolumetype")

    def test_create_volume_does_not_pass_volume_type_to_request_if_none(self):
        with patch.object(self.driver.connection, 'request') as mock_request:
            self.driver.create_volume(1, 'test')
            name, args, kwargs = mock_request.mock_calls[0]
            self.assertFalse("volume_type" in kwargs["data"]["volume"])

    def test_destroy_volume(self):
        volume = self.driver.ex_get_volume(
            'cd76a3a1-c4ce-40f6-9b9f-07a61508938d')
        self.assertEqual(self.driver.destroy_volume(volume), True)

    def test_attach_volume(self):
        node = self.driver.list_nodes()[0]
        volume = self.driver.ex_get_volume(
            'cd76a3a1-c4ce-40f6-9b9f-07a61508938d')
        self.assertEqual(
            self.driver.attach_volume(node, volume, '/dev/sdb'), True)

    def test_detach_volume(self):
        node = self.driver.list_nodes()[0]
        volume = self.driver.ex_get_volume(
            'cd76a3a1-c4ce-40f6-9b9f-07a61508938d')
        self.assertEqual(
            self.driver.attach_volume(node, volume, '/dev/sdb'), True)
        self.assertEqual(self.driver.detach_volume(volume), True)

    def test_ex_set_password(self):
        self.assertTrue(self.driver.ex_set_password(self.node, 'New1&53jPass'))

    def test_ex_rebuild(self):
        image = NodeImage(id=11, name='Ubuntu 8.10 (intrepid)',
                          driver=self.driver)
        success = self.driver.ex_rebuild(self.node, image=image)
        self.assertTrue(success)

    def test_ex_rebuild_with_ex_disk_config(self):
        image = NodeImage(id=58, name='Ubuntu 10.10 (intrepid)',
                          driver=self.driver)
        node = Node(id=12066, name=None, state=None, public_ips=None,
                    private_ips=None, driver=self.driver)
        success = self.driver.ex_rebuild(node, image=image,
                                         ex_disk_config='MANUAL')
        self.assertTrue(success)

    def test_ex_rebuild_with_ex_config_drive(self):
        image = NodeImage(id=58, name='Ubuntu 10.10 (intrepid)',
                          driver=self.driver)
        node = Node(id=12066, name=None, state=None, public_ips=None,
                    private_ips=None, driver=self.driver)
        success = self.driver.ex_rebuild(node, image=image,
                                         ex_disk_config='MANUAL',
                                         ex_config_drive=True)
        self.assertTrue(success)

    def test_ex_resize(self):
        size = NodeSize(1, '256 slice', None, None, None, None,
                        driver=self.driver)
        try:
            self.driver.ex_resize(self.node, size)
        except Exception:
            e = sys.exc_info()[1]
            self.fail('An error was raised: ' + repr(e))

    def test_ex_confirm_resize(self):
        try:
            self.driver.ex_confirm_resize(self.node)
        except Exception:
            e = sys.exc_info()[1]
            self.fail('An error was raised: ' + repr(e))

    def test_ex_revert_resize(self):
        try:
            self.driver.ex_revert_resize(self.node)
        except Exception:
            e = sys.exc_info()[1]
            self.fail('An error was raised: ' + repr(e))

    def test_create_image(self):
        image = self.driver.create_image(self.node, 'new_image')
        self.assertEqual(image.name, 'new_image')
        self.assertEqual(image.id, '4949f9ee-2421-4c81-8b49-13119446008b')

    def test_ex_set_server_name(self):
        old_node = Node(
            id='12064', name=None, state=None,
            public_ips=None, private_ips=None, driver=self.driver,
        )
        new_node = self.driver.ex_set_server_name(old_node, 'Bob')
        self.assertEqual('Bob', new_node.name)

    def test_ex_set_metadata(self):
        old_node = Node(
            id='12063', name=None, state=None,
            public_ips=None, private_ips=None, driver=self.driver,
        )
        metadata = {'Image Version': '2.1', 'Server Label': 'Web Head 1'}
        returned_metadata = self.driver.ex_set_metadata(old_node, metadata)
        self.assertEqual(metadata, returned_metadata)

    def test_ex_get_metadata(self):
        node = Node(
            id='12063', name=None, state=None,
            public_ips=None, private_ips=None, driver=self.driver,
        )

        metadata = {'Image Version': '2.1', 'Server Label': 'Web Head 1'}
        returned_metadata = self.driver.ex_get_metadata(node)
        self.assertEqual(metadata, returned_metadata)

    def test_ex_update_node(self):
        old_node = Node(
            id='12064',
            name=None, state=None, public_ips=None, private_ips=None, driver=self.driver,
        )

        new_node = self.driver.ex_update_node(old_node, name='Bob')

        self.assertTrue(new_node)
        self.assertEqual('Bob', new_node.name)
        self.assertEqual('50.57.94.30', new_node.public_ips[0])

    def test_ex_get_node_details(self):
        node_id = '12064'
        node = self.driver.ex_get_node_details(node_id)
        self.assertEqual(node.id, '12064')
        self.assertEqual(node.name, 'lc-test')

    def test_ex_get_node_details_returns_none_if_node_does_not_exist(self):
        node = self.driver.ex_get_node_details('does-not-exist')
        self.assertTrue(node is None)

    def test_ex_get_size(self):
        size_id = '7'
        size = self.driver.ex_get_size(size_id)
        self.assertEqual(size.id, size_id)
        self.assertEqual(size.name, '15.5GB slice')

    def test_get_image(self):
        image_id = '13'
        image = self.driver.get_image(image_id)
        self.assertEqual(image.id, image_id)
        self.assertEqual(image.name, 'Windows 2008 SP2 x86 (B24)')
        self.assertIsNone(image.extra['serverId'])
        self.assertEqual(image.extra['minDisk'], "5")
        self.assertEqual(image.extra['minRam'], "256")
        self.assertIsNone(image.extra['visibility'])

    def test_delete_image(self):
        image = NodeImage(
            id='26365521-8c62-11f9-2c33-283d153ecc3a', name='My Backup', driver=self.driver)
        result = self.driver.delete_image(image)
        self.assertTrue(result)

    def test_extract_image_id_from_url(self):
        url = 'http://127.0.0.1/v1.1/68/images/1d4a8ea9-aae7-4242-a42d-5ff4702f2f14'
        url_two = 'http://127.0.0.1/v1.1/68/images/13'
        image_id = self.driver._extract_image_id_from_url(url)
        image_id_two = self.driver._extract_image_id_from_url(url_two)
        self.assertEqual(image_id, '1d4a8ea9-aae7-4242-a42d-5ff4702f2f14')
        self.assertEqual(image_id_two, '13')

    def test_ex_rescue_with_password(self):
        node = Node(id=12064, name=None, state=None, public_ips=None,
                    private_ips=None, driver=self.driver)
        n = self.driver.ex_rescue(node, 'foo')
        self.assertEqual(n.extra['password'], 'foo')

    def test_ex_rescue_no_password(self):
        node = Node(id=12064, name=None, state=None, public_ips=None,
                    private_ips=None, driver=self.driver)
        n = self.driver.ex_rescue(node)
        self.assertEqual(n.extra['password'], 'foo')

    def test_ex_unrescue(self):
        node = Node(id=12064, name=None, state=None, public_ips=None,
                    private_ips=None, driver=self.driver)
        result = self.driver.ex_unrescue(node)
        self.assertTrue(result)

    def test_ex_get_node_security_groups(self):
        node = Node(id='1c01300f-ef97-4937-8f03-ac676d6234be', name=None,
                    state=None, public_ips=None, private_ips=None, driver=self.driver)
        security_groups = self.driver.ex_get_node_security_groups(node)
        self.assertEqual(
            len(security_groups), 2, 'Wrong security groups count')

        security_group = security_groups[1]
        self.assertEqual(security_group.id, 4)
        self.assertEqual(security_group.tenant_id, '68')
        self.assertEqual(security_group.name, 'ftp')
        self.assertEqual(
            security_group.description, 'FTP Client-Server - Open 20-21 ports')
        self.assertEqual(security_group.rules[0].id, 1)
        self.assertEqual(security_group.rules[0].parent_group_id, 4)
        self.assertEqual(security_group.rules[0].ip_protocol, "tcp")
        self.assertEqual(security_group.rules[0].from_port, 20)
        self.assertEqual(security_group.rules[0].to_port, 21)
        self.assertEqual(security_group.rules[0].ip_range, '0.0.0.0/0')

    def test_ex_list_security_groups(self):
        security_groups = self.driver.ex_list_security_groups()
        self.assertEqual(
            len(security_groups), 2, 'Wrong security groups count')

        security_group = security_groups[1]
        self.assertEqual(security_group.id, 4)
        self.assertEqual(security_group.tenant_id, '68')
        self.assertEqual(security_group.name, 'ftp')
        self.assertEqual(
            security_group.description, 'FTP Client-Server - Open 20-21 ports')
        self.assertEqual(security_group.rules[0].id, 1)
        self.assertEqual(security_group.rules[0].parent_group_id, 4)
        self.assertEqual(security_group.rules[0].ip_protocol, "tcp")
        self.assertEqual(security_group.rules[0].from_port, 20)
        self.assertEqual(security_group.rules[0].to_port, 21)
        self.assertEqual(security_group.rules[0].ip_range, '0.0.0.0/0')

    def test_ex_create_security_group(self):
        name = 'test'
        description = 'Test Security Group'
        security_group = self.driver.ex_create_security_group(
            name, description)

        self.assertEqual(security_group.id, 6)
        self.assertEqual(security_group.tenant_id, '68')
        self.assertEqual(security_group.name, name)
        self.assertEqual(security_group.description, description)
        self.assertEqual(len(security_group.rules), 0)

    def test_ex_delete_security_group(self):
        security_group = OpenStackSecurityGroup(
            id=6, tenant_id=None, name=None, description=None, driver=self.driver)
        result = self.driver.ex_delete_security_group(security_group)
        self.assertTrue(result)

    def test_ex_create_security_group_rule(self):
        security_group = OpenStackSecurityGroup(
            id=6, tenant_id=None, name=None, description=None, driver=self.driver)
        security_group_rule = self.driver.ex_create_security_group_rule(
            security_group, 'tcp', 14, 16, '0.0.0.0/0')

        self.assertEqual(security_group_rule.id, 2)
        self.assertEqual(security_group_rule.parent_group_id, 6)
        self.assertEqual(security_group_rule.ip_protocol, 'tcp')
        self.assertEqual(security_group_rule.from_port, 14)
        self.assertEqual(security_group_rule.to_port, 16)
        self.assertEqual(security_group_rule.ip_range, '0.0.0.0/0')
        self.assertIsNone(security_group_rule.tenant_id)

    def test_ex_delete_security_group_rule(self):
        security_group_rule = OpenStackSecurityGroupRule(
            id=2, parent_group_id=None, ip_protocol=None, from_port=None, to_port=None, driver=self.driver)
        result = self.driver.ex_delete_security_group_rule(security_group_rule)
        self.assertTrue(result)

    def test_list_key_pairs(self):
        keypairs = self.driver.list_key_pairs()
        self.assertEqual(len(keypairs), 2, 'Wrong keypairs count')
        keypair = keypairs[1]
        self.assertEqual(keypair.name, 'key2')
        self.assertEqual(
            keypair.fingerprint, '5d:66:33:ae:99:0f:fb:cb:86:f2:bc:ae:53:99:b6:ed')
        self.assertTrue(len(keypair.public_key) > 10)
        self.assertIsNone(keypair.private_key)

    def test_get_key_pair(self):
        key_pair = self.driver.get_key_pair(name='test-key-pair')

        self.assertEqual(key_pair.name, 'test-key-pair')

    def test_get_key_pair_doesnt_exist(self):
        self.assertRaises(KeyPairDoesNotExistError,
                          self.driver.get_key_pair,
                          name='doesnt-exist')

    def test_create_key_pair(self):
        name = 'key0'
        keypair = self.driver.create_key_pair(name=name)
        self.assertEqual(keypair.name, name)

        self.assertEqual(keypair.fingerprint,
                         '80:f8:03:a7:8e:c1:c3:b1:7e:c5:8c:50:04:5e:1c:5b')
        self.assertTrue(len(keypair.public_key) > 10)
        self.assertTrue(len(keypair.private_key) > 10)

    def test_import_key_pair_from_file(self):
        name = 'key3'
        path = os.path.join(
            os.path.dirname(__file__), 'fixtures', 'misc', 'dummy_rsa.pub')
        pub_key = open(path, 'r').read()
        keypair = self.driver.import_key_pair_from_file(name=name,
                                                        key_file_path=path)
        self.assertEqual(keypair.name, name)
        self.assertEqual(
            keypair.fingerprint, '97:10:a6:e7:92:65:7e:69:fe:e6:81:8f:39:3c:8f:5a')
        self.assertEqual(keypair.public_key, pub_key)
        self.assertIsNone(keypair.private_key)

    def test_import_key_pair_from_string(self):
        name = 'key3'
        path = os.path.join(
            os.path.dirname(__file__), 'fixtures', 'misc', 'dummy_rsa.pub')
        pub_key = open(path, 'r').read()
        keypair = self.driver.import_key_pair_from_string(name=name,
                                                          key_material=pub_key)
        self.assertEqual(keypair.name, name)
        self.assertEqual(
            keypair.fingerprint, '97:10:a6:e7:92:65:7e:69:fe:e6:81:8f:39:3c:8f:5a')
        self.assertEqual(keypair.public_key, pub_key)
        self.assertIsNone(keypair.private_key)

    def test_delete_key_pair(self):
        keypair = OpenStackKeyPair(
            name='key1', fingerprint=None, public_key=None, driver=self.driver)
        result = self.driver.delete_key_pair(key_pair=keypair)
        self.assertTrue(result)

    def test_ex_list_floating_ip_pools(self):
        ret = self.driver.ex_list_floating_ip_pools()
        self.assertEqual(ret[0].name, 'public')
        self.assertEqual(ret[1].name, 'foobar')

    def test_ex_attach_floating_ip_to_node(self):
        image = NodeImage(
            id=11, name='Ubuntu 8.10 (intrepid)', driver=self.driver)
        size = NodeSize(
            1, '256 slice', None, None, None, None, driver=self.driver)
        node = self.driver.create_node(name='racktest', image=image, size=size)
        node.id = 4242
        ip = '42.42.42.42'

        self.assertTrue(self.driver.ex_attach_floating_ip_to_node(node, ip))

    def test_detach_floating_ip_from_node(self):
        image = NodeImage(
            id=11, name='Ubuntu 8.10 (intrepid)', driver=self.driver)
        size = NodeSize(
            1, '256 slice', None, None, None, None, driver=self.driver)
        node = self.driver.create_node(name='racktest', image=image, size=size)
        node.id = 4242
        ip = '42.42.42.42'

        self.assertTrue(self.driver.ex_detach_floating_ip_from_node(node, ip))

    def test_OpenStack_1_1_FloatingIpPool_list_floating_ips(self):
        pool = OpenStack_1_1_FloatingIpPool('foo', self.driver.connection)
        ret = pool.list_floating_ips()

        self.assertEqual(ret[0].id, '09ea1784-2f81-46dc-8c91-244b4df75bde')
        self.assertEqual(ret[0].pool, pool)
        self.assertEqual(ret[0].ip_address, '10.3.1.42')
        self.assertIsNone(ret[0].node_id)
        self.assertEqual(ret[1].id, '04c5336a-0629-4694-ba30-04b0bdfa88a4')
        self.assertEqual(ret[1].pool, pool)
        self.assertEqual(ret[1].ip_address, '10.3.1.1')
        self.assertEqual(
            ret[1].node_id, 'fcfc96da-19e2-40fd-8497-f29da1b21143')

    def test_OpenStack_1_1_FloatingIpPool_get_floating_ip(self):
        pool = OpenStack_1_1_FloatingIpPool('foo', self.driver.connection)
        ret = pool.get_floating_ip('10.3.1.42')

        self.assertEqual(ret.id, '09ea1784-2f81-46dc-8c91-244b4df75bde')
        self.assertEqual(ret.pool, pool)
        self.assertEqual(ret.ip_address, '10.3.1.42')
        self.assertIsNone(ret.node_id)

    def test_OpenStack_1_1_FloatingIpPool_create_floating_ip(self):
        pool = OpenStack_1_1_FloatingIpPool('foo', self.driver.connection)
        ret = pool.create_floating_ip()

        self.assertEqual(ret.id, '09ea1784-2f81-46dc-8c91-244b4df75bde')
        self.assertEqual(ret.pool, pool)
        self.assertEqual(ret.ip_address, '10.3.1.42')
        self.assertIsNone(ret.node_id)

    def test_OpenStack_1_1_FloatingIpPool_delete_floating_ip(self):
        pool = OpenStack_1_1_FloatingIpPool('foo', self.driver.connection)
        ip = OpenStack_1_1_FloatingIpAddress('foo-bar-id', '42.42.42.42', pool)

        self.assertTrue(pool.delete_floating_ip(ip))

    def test_OpenStack_1_1_FloatingIpAddress_delete(self):
        pool = OpenStack_1_1_FloatingIpPool('foo', self.driver.connection)
        pool.delete_floating_ip = Mock()
        ip = OpenStack_1_1_FloatingIpAddress('foo-bar-id', '42.42.42.42', pool)

        ip.pool.delete_floating_ip()

        self.assertEqual(pool.delete_floating_ip.call_count, 1)

    def test_OpenStack_2_FloatingIpPool_list_floating_ips(self):
        pool = OpenStack_2_FloatingIpPool(1, 'foo', self.driver.connection)
        ret = pool.list_floating_ips()

        self.assertEqual(ret[0].id, '09ea1784-2f81-46dc-8c91-244b4df75bde')
        self.assertEqual(ret[0].pool, pool)
        self.assertEqual(ret[0].ip_address, '10.3.1.42')
        self.assertEqual(ret[0].node_id, None)
        self.assertEqual(ret[1].id, '04c5336a-0629-4694-ba30-04b0bdfa88a4')
        self.assertEqual(ret[1].pool, pool)
        self.assertEqual(ret[1].ip_address, '10.3.1.1')
        self.assertEqual(
            ret[1].node_id, 'fcfc96da-19e2-40fd-8497-f29da1b21143')

    def test_OpenStack_2_FloatingIpPool_get_floating_ip(self):
        pool = OpenStack_2_FloatingIpPool(1, 'foo', self.driver.connection)
        ret = pool.get_floating_ip('10.3.1.42')

        self.assertEqual(ret.id, '09ea1784-2f81-46dc-8c91-244b4df75bde')
        self.assertEqual(ret.pool, pool)
        self.assertEqual(ret.ip_address, '10.3.1.42')
        self.assertEqual(ret.node_id, None)

    def test_OpenStack_2_FloatingIpPool_create_floating_ip(self):
        pool = OpenStack_2_FloatingIpPool(1, 'foo', self.driver.connection)
        ret = pool.create_floating_ip()

        self.assertEqual(ret.id, '09ea1784-2f81-46dc-8c91-244b4df75bde')
        self.assertEqual(ret.pool, pool)
        self.assertEqual(ret.ip_address, '10.3.1.42')
        self.assertEqual(ret.node_id, None)

    def test_OpenStack_2_FloatingIpPool_delete_floating_ip(self):
        pool = OpenStack_2_FloatingIpPool(1, 'foo', self.driver.connection)
        ip = OpenStack_1_1_FloatingIpAddress('foo-bar-id', '42.42.42.42', pool)

        self.assertTrue(pool.delete_floating_ip(ip))

    def test_OpenStack_2_FloatingIpAddress_delete(self):
        pool = OpenStack_2_FloatingIpPool(1, 'foo', self.driver.connection)
        pool.delete_floating_ip = Mock()
        ip = OpenStack_1_1_FloatingIpAddress('foo-bar-id', '42.42.42.42', pool)

        ip.pool.delete_floating_ip()

        self.assertEqual(pool.delete_floating_ip.call_count, 1)

    def test_ex_get_metadata_for_node(self):
        image = NodeImage(id=11, name='Ubuntu 8.10 (intrepid)', driver=self.driver)
        size = NodeSize(1, '256 slice', None, None, None, None, driver=self.driver)
        node = self.driver.create_node(name='foo',
                                       image=image,
                                       size=size)

        metadata = self.driver.ex_get_metadata_for_node(node)
        self.assertEqual(metadata['My Server Name'], 'Apache1')
        self.assertEqual(len(metadata), 1)

    def test_ex_pause_node(self):
        node = Node(
            id='12063', name=None, state=None,
            public_ips=None, private_ips=None, driver=self.driver,
        )
        ret = self.driver.ex_pause_node(node)
        self.assertTrue(ret is True)

    def test_ex_unpause_node(self):
        node = Node(
            id='12063', name=None, state=None,
            public_ips=None, private_ips=None, driver=self.driver,
        )
        ret = self.driver.ex_unpause_node(node)
        self.assertTrue(ret is True)

    def test_ex_stop_node(self):
        node = Node(
            id='12063', name=None, state=None,
            public_ips=None, private_ips=None, driver=self.driver,
        )
        ret = self.driver.ex_stop_node(node)
        self.assertTrue(ret is True)

    def test_ex_start_node(self):
        node = Node(
            id='12063', name=None, state=None,
            public_ips=None, private_ips=None, driver=self.driver,
        )
        ret = self.driver.ex_start_node(node)
        self.assertTrue(ret is True)

    def test_ex_suspend_node(self):
        node = Node(
            id='12063', name=None, state=None,
            public_ips=None, private_ips=None, driver=self.driver,
        )
        ret = self.driver.ex_suspend_node(node)
        self.assertTrue(ret is True)

    def test_ex_resume_node(self):
        node = Node(
            id='12063', name=None, state=None,
            public_ips=None, private_ips=None, driver=self.driver,
        )
        ret = self.driver.ex_resume_node(node)
        self.assertTrue(ret is True)

    def test_ex_get_console_output(self):
        node = Node(
            id='12086', name=None, state=None,
            public_ips=None, private_ips=None, driver=self.driver,
        )
        resp = self.driver.ex_get_console_output(node)
        expected_output = 'FAKE CONSOLE OUTPUT\nANOTHER\nLAST LINE'
        self.assertEqual(resp['output'], expected_output)

    def test_ex_list_snapshots(self):
        if self.driver_type.type == 'rackspace':
            self.conn_class.type = 'RACKSPACE'

        snapshots = self.driver.ex_list_snapshots()
        self.assertEqual(len(snapshots), 3)
        self.assertEqual(snapshots[0].created, datetime.datetime(2012, 2, 29, 3, 50, 7, tzinfo=UTC))
        self.assertEqual(snapshots[0].extra['created'], "2012-02-29T03:50:07Z")
        self.assertEqual(snapshots[0].extra['name'], 'snap-001')
        self.assertEqual(snapshots[0].name, 'snap-001')
        self.assertEqual(snapshots[0].state, VolumeSnapshotState.AVAILABLE)

        # invalid date is parsed as None
        assert snapshots[2].created is None

    def test_ex_get_snapshot(self):
        if self.driver_type.type == 'rackspace':
            self.conn_class.type = 'RACKSPACE'

        snapshot = self.driver.ex_get_snapshot('3fbbcccf-d058-4502-8844-6feeffdf4cb5')
        self.assertEqual(snapshot.created, datetime.datetime(2012, 2, 29, 3, 50, 7, tzinfo=UTC))
        self.assertEqual(snapshot.extra['created'], "2012-02-29T03:50:07Z")
        self.assertEqual(snapshot.extra['name'], 'snap-001')
        self.assertEqual(snapshot.name, 'snap-001')
        self.assertEqual(snapshot.state, VolumeSnapshotState.AVAILABLE)

    def test_list_volume_snapshots(self):
        volume = self.driver.list_volumes()[0]

        # rackspace needs a different mocked response for snapshots, but not for volumes
        if self.driver_type.type == 'rackspace':
            self.conn_class.type = 'RACKSPACE'

        snapshots = self.driver.list_volume_snapshots(volume)
        self.assertEqual(len(snapshots), 1)
        self.assertEqual(snapshots[0].id, '4fbbdccf-e058-6502-8844-6feeffdf4cb5')

    def test_create_volume_snapshot(self):
        volume = self.driver.list_volumes()[0]
        if self.driver_type.type == 'rackspace':
            self.conn_class.type = 'RACKSPACE'

        ret = self.driver.create_volume_snapshot(volume,
                                                 'Test Volume',
                                                 ex_description='This is a test',
                                                 ex_force=True)
        self.assertEqual(ret.id, '3fbbcccf-d058-4502-8844-6feeffdf4cb5')

    def test_ex_create_snapshot(self):
        volume = self.driver.list_volumes()[0]
        if self.driver_type.type == 'rackspace':
            self.conn_class.type = 'RACKSPACE'

        ret = self.driver.ex_create_snapshot(volume,
                                             'Test Volume',
                                             description='This is a test',
                                             force=True)
        self.assertEqual(ret.id, '3fbbcccf-d058-4502-8844-6feeffdf4cb5')

    def test_ex_create_snapshot_does_not_post_optional_parameters_if_none(self):
        volume = self.driver.list_volumes()[0]
        with patch.object(self.driver, '_to_snapshot'):
            with patch.object(self.driver.connection, 'request') as mock_request:
                self.driver.create_volume_snapshot(volume,
                                                   name=None,
                                                   ex_description=None,
                                                   ex_force=True)

        name, args, kwargs = mock_request.mock_calls[0]
        self.assertFalse("display_name" in kwargs["data"]["snapshot"])
        self.assertFalse("display_description" in kwargs["data"]["snapshot"])

    def test_destroy_volume_snapshot(self):
        if self.driver_type.type == 'rackspace':
            self.conn_class.type = 'RACKSPACE'

        snapshot = self.driver.ex_list_snapshots()[0]
        ret = self.driver.destroy_volume_snapshot(snapshot)
        self.assertTrue(ret)

    def test_ex_delete_snapshot(self):
        if self.driver_type.type == 'rackspace':
            self.conn_class.type = 'RACKSPACE'

        snapshot = self.driver.ex_list_snapshots()[0]
        ret = self.driver.ex_delete_snapshot(snapshot)
        self.assertTrue(ret)


class OpenStack_2_Tests(OpenStack_1_1_Tests):
    driver_klass = OpenStack_2_NodeDriver
    driver_type = OpenStack_2_NodeDriver
    driver_kwargs = {
        'ex_force_auth_version': '2.0',
        'ex_force_auth_url': 'https://auth.api.example.com'
    }

    def setUp(self):
        super(OpenStack_2_Tests, self).setUp()
        self.driver_klass.image_connectionCls.conn_class = OpenStack_2_0_MockHttp
        self.driver_klass.image_connectionCls.auth_url = "https://auth.api.example.com"
        # normally authentication happens lazily, but we force it here
        self.driver.image_connection._populate_hosts_and_request_paths()

        self.driver_klass.network_connectionCls.conn_class = OpenStack_2_0_MockHttp
        self.driver_klass.network_connectionCls.auth_url = "https://auth.api.example.com"
        # normally authentication happens lazily, but we force it here
        self.driver.network_connection._populate_hosts_and_request_paths()

        self.driver_klass.volumev2_connectionCls.conn_class = OpenStack_2_0_MockHttp
        self.driver_klass.volumev2_connectionCls.auth_url = "https://auth.api.example.com"
        # normally authentication happens lazily, but we force it here
        self.driver.volumev2_connection._populate_hosts_and_request_paths()

    def test__paginated_request_single_page(self):
        snapshots = self.driver._paginated_request(
            '/snapshots/detail', 'snapshots',
            self.driver.volumev2_connection
        )['snapshots']

        self.assertEqual(len(snapshots), 3)
        self.assertEqual(snapshots[0]['name'], 'snap-001')

    def test__paginated_request_two_pages(self):
        snapshots = self.driver._paginated_request(
            '/snapshots/detail?unit_test=paginate', 'snapshots',
            self.driver.volumev2_connection
        )['snapshots']

        self.assertEqual(len(snapshots), 6)
        self.assertEqual(snapshots[0]['name'], 'snap-101')
        self.assertEqual(snapshots[3]['name'], 'snap-001')

    def test__paginated_request_raises_if_stuck_in_a_loop(self):
        with pytest.raises(OpenStackException):
            self.driver._paginated_request(
                '/snapshots/detail?unit_test=pagination_loop', 'snapshots',
                self.driver.volumev2_connection
            )

    def test_ex_force_auth_token_passed_to_connection(self):
        base_url = 'https://servers.api.rackspacecloud.com/v1.1/slug'
        kwargs = {
            'ex_force_auth_version': '2.0',
            'ex_force_auth_token': 'preset-auth-token',
            'ex_force_auth_url': 'https://auth.api.example.com',
            'ex_force_base_url': base_url
        }

        driver = self.driver_type(*self.driver_args, **kwargs)
        driver.list_nodes()

        self.assertEqual(kwargs['ex_force_auth_token'],
                         driver.connection.auth_token)
        self.assertEqual('servers.api.rackspacecloud.com',
                         driver.connection.host)
        self.assertEqual('/v1.1/slug', driver.connection.request_path)
        self.assertEqual(443, driver.connection.port)

    def test_get_image(self):
        image_id = 'f24a3c1b-d52a-4116-91da-25b3eee8f55e'
        image = self.driver.get_image(image_id)
        self.assertEqual(image.id, image_id)
        self.assertEqual(image.name, 'hypernode')
        self.assertIsNone(image.extra['serverId'])
        self.assertEqual(image.extra['minDisk'], 40)
        self.assertEqual(image.extra['minRam'], 0)
        self.assertEqual(image.extra['visibility'], "shared")

    def test_list_images(self):
        images = self.driver.list_images()
        self.assertEqual(len(images), 2, 'Wrong images count')

        image = images[0]
        self.assertEqual(image.id, 'f24a3c1b-d52a-4116-91da-25b3eee8f55e')
        self.assertEqual(image.name, 'hypernode')
        self.assertEqual(image.extra['updated'], '2017-11-28T10:19:49Z')
        self.assertEqual(image.extra['created'], '2017-09-11T13:00:05Z')
        self.assertEqual(image.extra['status'], 'active')
        self.assertEqual(image.extra['os_type'], 'linux')
        self.assertIsNone(image.extra['serverId'])
        self.assertEqual(image.extra['minDisk'], 40)
        self.assertEqual(image.extra['minRam'], 0)

    def test_ex_update_image(self):
        image_id = 'f24a3c1b-d52a-4116-91da-25b3eee8f55e'
        data = {
            'op': 'replace',
            'path': '/visibility',
            'value': 'shared'
        }
        image = self.driver.ex_update_image(image_id, data)
        self.assertEqual(image.name, 'hypernode')
        self.assertIsNone(image.extra['serverId'])
        self.assertEqual(image.extra['minDisk'], 40)
        self.assertEqual(image.extra['minRam'], 0)
        self.assertEqual(image.extra['visibility'], "shared")

    def test_ex_list_image_members(self):
        image_id = 'd9a9cd9a-278a-444c-90a6-d24b8c688a63'
        image_member_id = '016926dff12345e8b10329f24c99745b'
        image_members = self.driver.ex_list_image_members(image_id)
        self.assertEqual(len(image_members), 30, 'Wrong image member count')

        image_member = image_members[0]
        self.assertEqual(image_member.id, image_member_id)
        self.assertEqual(image_member.image_id, image_id)
        self.assertEqual(image_member.state, NodeImageMemberState.ACCEPTED)
        self.assertEqual(image_member.created, '2017-01-12T12:31:50Z')
        self.assertEqual(image_member.extra['updated'], '2017-01-12T12:31:54Z')
        self.assertEqual(image_member.extra['schema'], '/v2/schemas/member')

    def test_ex_create_image_member(self):
        image_id = '9af1a54e-a1b2-4df8-b747-4bec97abc799'
        image_member_id = 'e2151b1fe02d4a8a2d1f5fc331522c0a'
        image_member = self.driver.ex_create_image_member(
            image_id, image_member_id
        )

        self.assertEqual(image_member.id, image_member_id)
        self.assertEqual(image_member.image_id, image_id)
        self.assertEqual(image_member.state, NodeImageMemberState.PENDING)
        self.assertEqual(image_member.created, '2018-03-02T14:19:38Z')
        self.assertEqual(image_member.extra['updated'], '2018-03-02T14:19:38Z')
        self.assertEqual(image_member.extra['schema'], '/v2/schemas/member')

    def test_ex_get_image_member(self):
        image_id = 'd9a9cd9a-278a-444c-90a6-d24b8c688a63'
        image_member_id = '016926dff12345e8b10329f24c99745b'
        image_member = self.driver.ex_get_image_member(
            image_id, image_member_id
        )

        self.assertEqual(image_member.id, image_member_id)
        self.assertEqual(image_member.image_id, image_id)
        self.assertEqual(image_member.state, NodeImageMemberState.ACCEPTED)
        self.assertEqual(image_member.created, '2017-01-12T12:31:50Z')
        self.assertEqual(image_member.extra['updated'], '2017-01-12T12:31:54Z')
        self.assertEqual(image_member.extra['schema'], '/v2/schemas/member')

    def test_ex_accept_image_member(self):
        image_id = '8af1a54e-a1b2-4df8-b747-4bec97abc799'
        image_member_id = 'e2151b1fe02d4a8a2d1f5fc331522c0a'
        image_member = self.driver.ex_accept_image_member(
            image_id, image_member_id
        )

        self.assertEqual(image_member.id, image_member_id)
        self.assertEqual(image_member.image_id, image_id)
        self.assertEqual(image_member.state, NodeImageMemberState.ACCEPTED)
        self.assertEqual(image_member.created, '2018-03-02T14:19:38Z')
        self.assertEqual(image_member.extra['updated'], '2018-03-02T14:20:37Z')
        self.assertEqual(image_member.extra['schema'], '/v2/schemas/member')

    def test_ex_list_networks(self):
        networks = self.driver.ex_list_networks()
        network = networks[0]

        self.assertEqual(len(networks), 2)
        self.assertEqual(network.name, 'net1')
        self.assertEqual(network.extra['subnets'], ['54d6f61d-db07-451c-9ab3-b9609b6b6f0b'])

    def test_ex_list_subnets(self):
        subnets = self.driver.ex_list_subnets()
        subnet = subnets[0]

        self.assertEqual(len(subnets), 2)
        self.assertEqual(subnet.name, 'private-subnet')
        self.assertEqual(subnet.cidr, '10.0.0.0/24')

    def test_ex_create_subnet(self):
        network = self.driver.ex_list_networks()[0]
        subnet = self.driver.ex_create_subnet('name', network, '10.0.0.0/24',
                                              ip_version=4,
                                              dns_nameservers=["10.0.0.01"])

        self.assertEqual(subnet.name, 'name')
        self.assertEqual(subnet.cidr, '10.0.0.0/24')

    def test_ex_delete_subnet(self):
        subnet = self.driver.ex_list_subnets()[0]
        self.assertTrue(self.driver.ex_delete_subnet(subnet=subnet))

    def test_ex_update_subnet(self):
        subnet = self.driver.ex_list_subnets()[0]
        subnet = self.driver.ex_update_subnet(subnet, name='net2')
        self.assertEqual(subnet.name, 'name')

    def test_ex_list_network(self):
        networks = self.driver.ex_list_networks()
        network = networks[0]

        self.assertEqual(len(networks), 2)
        self.assertEqual(network.name, 'net1')

    def test_ex_create_network(self):
        network = self.driver.ex_create_network(name='net1',
                                                cidr='127.0.0.0/24')
        self.assertEqual(network.name, 'net1')

    def test_ex_delete_network(self):
        network = self.driver.ex_list_networks()[0]
        self.assertTrue(self.driver.ex_delete_network(network=network))

    def test_ex_list_ports(self):
        ports = self.driver.ex_list_ports()

        port = ports[0]
        self.assertEqual(port.id, '126da55e-cfcb-41c8-ae39-a26cb8a7e723')
        self.assertEqual(port.state, OpenStack_2_PortInterfaceState.BUILD)
        self.assertEqual(port.created, '2018-07-04T14:38:18Z')
        self.assertEqual(
            port.extra['network_id'],
            '123c8a8c-6427-4e8f-a805-2035365f4d43'
        )
        self.assertEqual(
            port.extra['project_id'],
            'abcdec85bee34bb0a44ab8255eb36abc'
        )
        self.assertEqual(
            port.extra['tenant_id'],
            'abcdec85bee34bb0a44ab8255eb36abc'
        )
        self.assertEqual(port.extra['name'], '')

    def test_ex_create_port(self):
        network = OpenStackNetwork(id='123c8a8c-6427-4e8f-a805-2035365f4d43', name='test-network',
                                   cidr='1.2.3.4', driver=self.driver)
        port = self.driver.ex_create_port(network=network, description='Some port description', name='Some port name',
                                          admin_state_up=True)

        self.assertEqual(port.id, '126da55e-cfcb-41c8-ae39-a26cb8a7e723')
        self.assertEqual(port.state, OpenStack_2_PortInterfaceState.BUILD)
        self.assertEqual(port.created, '2018-07-04T14:38:18Z')
        self.assertEqual(
            port.extra['network_id'],
            '123c8a8c-6427-4e8f-a805-2035365f4d43'
        )
        self.assertEqual(
            port.extra['project_id'],
            'abcdec85bee34bb0a44ab8255eb36abc'
        )
        self.assertEqual(
            port.extra['tenant_id'],
            'abcdec85bee34bb0a44ab8255eb36abc'
        )
        self.assertEqual(port.extra['admin_state_up'], True)
        self.assertEqual(port.extra['name'], 'Some port name')
        self.assertEqual(port.extra['description'], 'Some port description')

    def test_ex_get_port(self):
        port = self.driver.ex_get_port('126da55e-cfcb-41c8-ae39-a26cb8a7e723')

        self.assertEqual(port.id, '126da55e-cfcb-41c8-ae39-a26cb8a7e723')
        self.assertEqual(port.state, OpenStack_2_PortInterfaceState.BUILD)
        self.assertEqual(port.created, '2018-07-04T14:38:18Z')
        self.assertEqual(
            port.extra['network_id'],
            '123c8a8c-6427-4e8f-a805-2035365f4d43'
        )
        self.assertEqual(
            port.extra['project_id'],
            'abcdec85bee34bb0a44ab8255eb36abc'
        )
        self.assertEqual(
            port.extra['tenant_id'],
            'abcdec85bee34bb0a44ab8255eb36abc'
        )
        self.assertEqual(port.extra['name'], 'Some port name')

    def test_ex_delete_port(self):
        ports = self.driver.ex_list_ports()
        port = ports[0]

        ret = self.driver.ex_delete_port(port)

        self.assertTrue(ret)

    def test_ex_update_port(self):
        port = self.driver.ex_get_port('126da55e-cfcb-41c8-ae39-a26cb8a7e723')
        ret = self.driver.ex_update_port(port, port_security_enabled=False)
        self.assertEqual(port.extra['name'], 'Some port name')

    def test_detach_port_interface(self):
        node = Node(id='1c01300f-ef97-4937-8f03-ac676d6234be', name=None,
                    state=None, public_ips=None, private_ips=None,
                    driver=self.driver)
        ports = self.driver.ex_list_ports()
        port = ports[0]

        ret = self.driver.ex_detach_port_interface(node, port)

        self.assertTrue(ret)

    def test_attach_port_interface(self):
        node = Node(id='1c01300f-ef97-4937-8f03-ac676d6234be', name=None,
                    state=None, public_ips=None, private_ips=None,
                    driver=self.driver)
        ports = self.driver.ex_list_ports()
        port = ports[0]

        ret = self.driver.ex_attach_port_interface(node, port)

        self.assertTrue(ret)

    def test_list_volumes(self):
        volumes = self.driver.list_volumes()
        self.assertEqual(len(volumes), 2)
        volume = volumes[0]

        self.assertEqual('6edbc2f4-1507-44f8-ac0d-eed1d2608d38', volume.id)
        self.assertEqual('test-volume-attachments', volume.name)
        self.assertEqual(StorageVolumeState.INUSE, volume.state)
        self.assertEqual(2, volume.size)
        self.assertEqual(volume.extra, {
            'description': '',
            'attachments': [{
                "attachment_id": "3b4db356-253d-4fab-bfa0-e3626c0b8405",
                "id": '6edbc2f4-1507-44f8-ac0d-eed1d2608d38',
                "device": "/dev/vdb",
                "server_id": "f4fda93b-06e0-4743-8117-bc8bcecd651b",
                "volume_id": "6edbc2f4-1507-44f8-ac0d-eed1d2608d38",
            }],
            'snapshot_id': None,
            'state': 'in-use',
            'location': 'nova',
            'volume_type': 'lvmdriver-1',
            'metadata': {},
            'created_at': '2013-06-24T11:20:13.000000'
        })

        # also test that unknown state resolves to StorageVolumeState.UNKNOWN
        volume = volumes[1]
        self.assertEqual('cfcec3bc-b736-4db5-9535-4c24112691b5', volume.id)
        self.assertEqual('test_volume', volume.name)
        self.assertEqual(50, volume.size)
        self.assertEqual(StorageVolumeState.UNKNOWN, volume.state)
        self.assertEqual(volume.extra, {
            'description': 'some description',
            'attachments': [],
            'snapshot_id': '01f48111-7866-4cd2-986a-e92683c4a363',
            'state': 'some-unknown-state',
            'location': 'nova',
            'volume_type': None,
            'metadata': {},
            'created_at': '2013-06-21T12:39:02.000000',
        })

    def test_create_volume_passes_location_to_request_only_if_not_none(self):
        with patch.object(self.driver.volumev2_connection, 'request') as mock_request:
            self.driver.create_volume(1, 'test', location='mylocation')
            name, args, kwargs = mock_request.mock_calls[0]
            self.assertEqual(kwargs["data"]["volume"]["availability_zone"], "mylocation")

    def test_create_volume_does_not_pass_location_to_request_if_none(self):
        with patch.object(self.driver.volumev2_connection, 'request') as mock_request:
            self.driver.create_volume(1, 'test')
            name, args, kwargs = mock_request.mock_calls[0]
            self.assertFalse("availability_zone" in kwargs["data"]["volume"])

    def test_create_volume_passes_volume_type_to_request_only_if_not_none(self):
        with patch.object(self.driver.volumev2_connection, 'request') as mock_request:
            self.driver.create_volume(1, 'test', ex_volume_type='myvolumetype')
            name, args, kwargs = mock_request.mock_calls[0]
            self.assertEqual(kwargs["data"]["volume"]["volume_type"], "myvolumetype")

    def test_create_volume_does_not_pass_volume_type_to_request_if_none(self):
        with patch.object(self.driver.volumev2_connection, 'request') as mock_request:
            self.driver.create_volume(1, 'test')
            name, args, kwargs = mock_request.mock_calls[0]
            self.assertFalse("volume_type" in kwargs["data"]["volume"])

    def test_ex_create_snapshot_does_not_post_optional_parameters_if_none(self):
        volume = self.driver.list_volumes()[0]
        with patch.object(self.driver, '_to_snapshot'):
            with patch.object(self.driver.volumev2_connection, 'request') as mock_request:
                self.driver.create_volume_snapshot(volume,
                                                   name=None,
                                                   ex_description=None,
                                                   ex_force=True)

        name, args, kwargs = mock_request.mock_calls[0]
        self.assertFalse("display_name" in kwargs["data"]["snapshot"])
        self.assertFalse("display_description" in kwargs["data"]["snapshot"])

<<<<<<< HEAD
    def test_ex_list_routers(self):
        routers = self.driver.ex_list_routers()
        router = routers[0]

        self.assertEqual(len(routers), 2)
        self.assertEqual(router.name, 'router2')
        self.assertEqual(router.status, 'ACTIVE')
        self.assertEqual(router.extra['routes'], [{'destination': '179.24.1.0/24',
                                                   'nexthop': '172.24.3.99'}])

    def test_ex_create_router(self):
        router = self.driver.ex_create_router('router1', admin_state_up = True)

        self.assertEqual(router.name, 'router1')

    def test_ex_delete_router(self):
        router = self.driver.ex_list_routers()[1]
        self.assertTrue(self.driver.ex_delete_router(router=router))

    def test_manage_router_interfaces(self):
        router = self.driver.ex_list_routers()[1]
        port = self.driver.ex_list_ports()[0]
        subnet = self.driver.ex_list_subnets()[0]
        self.assertTrue(self.driver.ex_add_router_port(router, port))
        self.assertTrue(self.driver.ex_del_router_port(router, port))
        self.assertTrue(self.driver.ex_add_router_subnet(router, subnet))
        self.assertTrue(self.driver.ex_del_router_subnet(router, subnet))
=======
    def test_detach_volume(self):
        node = self.driver.list_nodes()[0]
        volume = self.driver.ex_get_volume(
            'abc6a3a1-c4ce-40f6-9b9f-07a61508938d')
        self.assertEqual(
            self.driver.attach_volume(node, volume, '/dev/sdb'), True)
        self.assertEqual(self.driver.detach_volume(volume), True)

>>>>>>> 064ad6cd

class OpenStack_1_1_FactoryMethodTests(OpenStack_1_1_Tests):
    should_list_locations = False
    should_list_volumes = True

    driver_klass = OpenStack_1_1_NodeDriver
    driver_type = get_driver(Provider.OPENSTACK)
    driver_args = OPENSTACK_PARAMS + ('1.1',)
    driver_kwargs = {'ex_force_auth_version': '2.0'}


class OpenStack_1_1_MockHttp(MockHttp, unittest.TestCase):
    fixtures = ComputeFileFixtures('openstack_v1.1')
    auth_fixtures = OpenStackFixtures()
    json_content_headers = {'content-type': 'application/json; charset=UTF-8'}

    def _v2_0_tokens(self, method, url, body, headers):
        body = self.auth_fixtures.load('_v2_0__auth.json')
        return (httplib.OK, body, self.json_content_headers, httplib.responses[httplib.OK])

    def _v1_0(self, method, url, body, headers):
        headers = {
            'x-auth-token': 'FE011C19-CF86-4F87-BE5D-9229145D7A06',
            'x-server-management-url': 'https://api.example.com/v1.1/slug',
        }
        return (httplib.NO_CONTENT, "", headers, httplib.responses[httplib.NO_CONTENT])

    def _v1_1_slug_servers_detail(self, method, url, body, headers):
        body = self.fixtures.load('_servers_detail.json')
        return (httplib.OK, body, self.json_content_headers, httplib.responses[httplib.OK])

    def _v1_1_slug_servers_detail_ERROR_STATE_NO_IMAGE_ID(self, method, url, body, headers):
        body = self.fixtures.load('_servers_detail_ERROR_STATE.json')
        return (httplib.OK, body, self.json_content_headers, httplib.responses[httplib.OK])

    def _v2_1337_servers_does_not_exist(self, *args, **kwargs):
        return httplib.NOT_FOUND, None, {}, httplib.responses[httplib.NOT_FOUND]

    def _v1_1_slug_flavors_detail(self, method, url, body, headers):
        body = self.fixtures.load('_flavors_detail.json')
        return (httplib.OK, body, self.json_content_headers, httplib.responses[httplib.OK])

    def _v1_1_slug_images_detail(self, method, url, body, headers):
        body = self.fixtures.load('_images_detail.json')
        return (httplib.OK, body, self.json_content_headers, httplib.responses[httplib.OK])

    def _v1_1_slug_servers(self, method, url, body, headers):
        if method == "POST":
            body = self.fixtures.load('_servers_create.json')
        elif method == "GET":
            body = self.fixtures.load('_servers.json')
        else:
            raise NotImplementedError()

        return (httplib.OK, body, self.json_content_headers, httplib.responses[httplib.OK])

    def _v1_1_slug_servers_26f7fbee_8ce1_4c28_887a_bfe8e4bb10fe(self, method, url, body, headers):
        if method == "GET":
            body = self.fixtures.load(
                '_servers_26f7fbee_8ce1_4c28_887a_bfe8e4bb10fe.json')
        else:
            raise NotImplementedError()

        return (httplib.OK, body, self.json_content_headers, httplib.responses[httplib.OK])

    def _v1_1_slug_servers_12065_action(self, method, url, body, headers):
        if method != "POST":
            self.fail('HTTP method other than POST to action URL')

        return (httplib.ACCEPTED, "", {}, httplib.responses[httplib.ACCEPTED])

    def _v1_1_slug_servers_12064_action(self, method, url, body, headers):
        if method != "POST":
            self.fail('HTTP method other than POST to action URL')
        if "createImage" in json.loads(body):
            return (httplib.ACCEPTED, "",
                    {"location": "http://127.0.0.1/v1.1/68/images/4949f9ee-2421-4c81-8b49-13119446008b"},
                    httplib.responses[httplib.ACCEPTED])
        elif "rescue" in json.loads(body):
            return (httplib.OK, '{"adminPass": "foo"}', {},
                    httplib.responses[httplib.OK])

        return (httplib.ACCEPTED, "", {}, httplib.responses[httplib.ACCEPTED])

    def _v1_1_slug_servers_12066_action(self, method, url, body, headers):
        if method != "POST":
            self.fail('HTTP method other than POST to action URL')
        if "rebuild" not in json.loads(body):
            self.fail("Did not get expected action (rebuild) in action URL")

        self.assertTrue('\"OS-DCF:diskConfig\": \"MANUAL\"' in body,
                        msg="Manual disk configuration option was not specified in rebuild body: " + body)

        return (httplib.ACCEPTED, "", {}, httplib.responses[httplib.ACCEPTED])

    def _v1_1_slug_servers_12065(self, method, url, body, headers):
        if method == "DELETE":
            return (httplib.ACCEPTED, "", {}, httplib.responses[httplib.ACCEPTED])
        else:
            raise NotImplementedError()

    def _v1_1_slug_servers_12064(self, method, url, body, headers):
        if method == "GET":
            body = self.fixtures.load('_servers_12064.json')
            return (httplib.OK, body, self.json_content_headers, httplib.responses[httplib.OK])
        elif method == "PUT":
            body = self.fixtures.load('_servers_12064_updated_name_bob.json')
            return (httplib.OK, body, self.json_content_headers, httplib.responses[httplib.OK])
        elif method == "DELETE":
            return (httplib.ACCEPTED, "", {}, httplib.responses[httplib.ACCEPTED])
        else:
            raise NotImplementedError()

    def _v1_1_slug_servers_12062(self, method, url, body, headers):
        if method == "GET":
            body = self.fixtures.load('_servers_12064.json')
            return (httplib.OK, body, self.json_content_headers, httplib.responses[httplib.OK])

    def _v1_1_slug_servers_12063_metadata(self, method, url, body, headers):
        if method == "GET":
            body = self.fixtures.load('_servers_12063_metadata_two_keys.json')
            return (httplib.OK, body, self.json_content_headers, httplib.responses[httplib.OK])
        elif method == "PUT":
            body = self.fixtures.load('_servers_12063_metadata_two_keys.json')
            return (httplib.OK, body, self.json_content_headers, httplib.responses[httplib.OK])

    def _v1_1_slug_servers_EX_DISK_CONFIG(self, method, url, body, headers):
        if method == "POST":
            body = u(body)
            self.assertTrue(body.find('\"OS-DCF:diskConfig\": \"AUTO\"'))
            body = self.fixtures.load('_servers_create_disk_config.json')
            return (httplib.OK, body, self.json_content_headers, httplib.responses[httplib.OK])

    def _v1_1_slug_flavors_7(self, method, url, body, headers):
        if method == "GET":
            body = self.fixtures.load('_flavors_7.json')
            return (httplib.OK, body, self.json_content_headers, httplib.responses[httplib.OK])
        else:
            raise NotImplementedError()

    def _v1_1_slug_images_13(self, method, url, body, headers):
        if method == "GET":
            body = self.fixtures.load('_images_13.json')
            return (httplib.OK, body, self.json_content_headers, httplib.responses[httplib.OK])
        else:
            raise NotImplementedError()

    def _v2_1337_v2_images_f24a3c1b_d52a_4116_91da_25b3eee8f55e(self, method, url, body, headers):
        if method == "GET" or method == "PATCH":
            body = self.fixtures.load('_images_f24a3c1b-d52a-4116-91da-25b3eee8f55e.json')
            return (httplib.OK, body, self.json_content_headers, httplib.responses[httplib.OK])
        else:
            raise NotImplementedError()

    def _v2_1337_v2_images_d9a9cd9a_278a_444c_90a6_d24b8c688a63_members(self, method, url, body, headers):
        if method == "GET":
            body = self.fixtures.load('_images_d9a9cd9a_278a_444c_90a6_d24b8c688a63_members.json')
            return (httplib.OK, body, self.json_content_headers, httplib.responses[httplib.OK])
        else:
            raise NotImplementedError()

    def _v2_1337_v2_images_9af1a54e_a1b2_4df8_b747_4bec97abc799_members(self, method, url, body, headers):
        if method == "POST":
            body = self.fixtures.load('_images_9af1a54e_a1b2_4df8_b747_4bec97abc799_members.json')
            return (httplib.OK, body, self.json_content_headers, httplib.responses[httplib.OK])
        else:
            raise NotImplementedError()

    def _v2_1337_v2_images_8af1a54e_a1b2_4df8_b747_4bec97abc799_members_e2151b1fe02d4a8a2d1f5fc331522c0a(self, method, url, body, headers):
        if method == "PUT":
            body = self.fixtures.load('_images_8af1a54e_a1b2_4df8_b747_4bec97abc799_members.json')
            return (httplib.OK, body, self.json_content_headers, httplib.responses[httplib.OK])
        else:
            raise NotImplementedError()

    def _v2_1337_v2_images_d9a9cd9a_278a_444c_90a6_d24b8c688a63_members_016926dff12345e8b10329f24c99745b(self, method, url, body, headers):
        if method == "GET":
            body = self.fixtures.load(
                '_images_d9a9cd9a_278a_444c_90a6_d24b8c688a63_members_016926dff12345e8b10329f24c99745b.json'
            )
            return (httplib.OK, body, self.json_content_headers, httplib.responses[httplib.OK])
        else:
            raise NotImplementedError()

    def _v2_1337_v2_images(self, method, url, body, headers):
        if method == "GET":
            body = self.fixtures.load('_images_v2.json')
            return (httplib.OK, body, self.json_content_headers, httplib.responses[httplib.OK])
        else:
            raise NotImplementedError()

    def _v1_1_slug_images_26365521_8c62_11f9_2c33_283d153ecc3a(self, method, url, body, headers):
        if method == "DELETE":
            return (httplib.NO_CONTENT, "", {}, httplib.responses[httplib.NO_CONTENT])
        else:
            raise NotImplementedError()

    def _v1_1_slug_images_4949f9ee_2421_4c81_8b49_13119446008b(self, method, url, body, headers):
        if method == "GET":
            body = self.fixtures.load(
                '_images_4949f9ee_2421_4c81_8b49_13119446008b.json')
            return (httplib.OK, body, self.json_content_headers, httplib.responses[httplib.OK])
        else:
            raise NotImplementedError()

    def _v2_1337_v2_images_4949f9ee_2421_4c81_8b49_13119446008b(self, method, url, body, headers):
        if method == "GET":
            body = self.fixtures.load(
                '_images_f24a3c1b-d52a-4116-91da-25b3eee8f55d.json')
            return (httplib.OK, body, self.json_content_headers, httplib.responses[httplib.OK])
        else:
            raise NotImplementedError()

    def _v2_1337_v2_0_ports(self, method, url, body, headers):
        if method == "GET":
            body = self.fixtures.load('_ports_v2.json')
            return (httplib.OK, body, self.json_content_headers, httplib.responses[httplib.OK])
        elif method == "POST":
            body = self.fixtures.load('_port_v2.json')
            return (httplib.OK, body, self.json_content_headers, httplib.responses[httplib.OK])
        else:
            raise NotImplementedError()

    def _v2_1337_v2_0_ports_126da55e_cfcb_41c8_ae39_a26cb8a7e723(self, method, url, body, headers):
        if method == "DELETE":
            return (httplib.NO_CONTENT, "", {}, httplib.responses[httplib.NO_CONTENT])
        elif method == "GET":
            body = self.fixtures.load('_port_v2.json')
            return (httplib.OK, body, self.json_content_headers, httplib.responses[httplib.OK])
        elif method == "PUT":
            body = self.fixtures.load('_port_v2.json')
            return (httplib.OK, body, self.json_content_headers, httplib.responses[httplib.OK])
        else:
            raise NotImplementedError()

    def _v2_1337_servers_1c01300f_ef97_4937_8f03_ac676d6234be_os_interface_126da55e_cfcb_41c8_ae39_a26cb8a7e723(self, method, url, body, headers):
        if method == "DELETE":
            return (httplib.NO_CONTENT, "", {}, httplib.responses[httplib.NO_CONTENT])
        else:
            raise NotImplementedError()

    def _v2_1337_servers_1c01300f_ef97_4937_8f03_ac676d6234be_os_interface(self, method, url, body, headers):
        if method == "POST":
            return (httplib.NO_CONTENT, "", {}, httplib.responses[httplib.NO_CONTENT])
        else:
            raise NotImplementedError()

    def _v1_1_slug_servers_1c01300f_ef97_4937_8f03_ac676d6234be_os_security_groups(self, method, url, body, headers):
        if method == "GET":
            body = self.fixtures.load(
                '_servers_1c01300f-ef97-4937-8f03-ac676d6234be_os-security-groups.json')
        else:
            raise NotImplementedError()

        return (httplib.OK, body, self.json_content_headers, httplib.responses[httplib.OK])

    def _v1_1_slug_os_security_groups(self, method, url, body, headers):
        if method == "GET":
            body = self.fixtures.load('_os_security_groups.json')
        elif method == "POST":
            body = self.fixtures.load('_os_security_groups_create.json')
        else:
            raise NotImplementedError()

        return (httplib.OK, body, self.json_content_headers, httplib.responses[httplib.OK])

    def _v1_1_slug_os_security_groups_6(self, method, url, body, headers):
        if method == "DELETE":
            return (httplib.NO_CONTENT, "", {}, httplib.responses[httplib.NO_CONTENT])
        else:
            raise NotImplementedError()

    def _v1_1_slug_os_security_group_rules(self, method, url, body, headers):
        if method == "POST":
            body = self.fixtures.load('_os_security_group_rules_create.json')
        else:
            raise NotImplementedError()

        return (httplib.OK, body, self.json_content_headers, httplib.responses[httplib.OK])

    def _v1_1_slug_os_security_group_rules_2(self, method, url, body, headers):
        if method == "DELETE":
            return (httplib.NO_CONTENT, "", {}, httplib.responses[httplib.NO_CONTENT])
        else:
            raise NotImplementedError()

    def _v1_1_slug_os_keypairs(self, method, url, body, headers):
        if method == "GET":
            body = self.fixtures.load('_os_keypairs.json')
        elif method == "POST":
            if 'public_key' in body:
                body = self.fixtures.load('_os_keypairs_create_import.json')
            else:
                body = self.fixtures.load('_os_keypairs_create.json')
        else:
            raise NotImplementedError()

        return (httplib.OK, body, self.json_content_headers, httplib.responses[httplib.OK])

    def _v1_1_slug_os_keypairs_test_key_pair(self, method, url, body, headers):
        if method == 'GET':
            body = self.fixtures.load('_os_keypairs_get_one.json')
        else:
            raise NotImplementedError()

        return (httplib.OK, body, self.json_content_headers, httplib.responses[httplib.OK])

    def _v1_1_slug_os_keypairs_doesnt_exist(self, method, url, body, headers):
        if method == 'GET':
            body = self.fixtures.load('_os_keypairs_not_found.json')
        else:
            raise NotImplementedError()

        return (httplib.NOT_FOUND, body, self.json_content_headers,
                httplib.responses[httplib.NOT_FOUND])

    def _v1_1_slug_os_keypairs_key1(self, method, url, body, headers):
        if method == "DELETE":
            return (httplib.ACCEPTED, "", {}, httplib.responses[httplib.ACCEPTED])
        else:
            raise NotImplementedError()

    def _v1_1_slug_os_volumes(self, method, url, body, headers):
        if method == "GET":
            body = self.fixtures.load('_os_volumes.json')
        elif method == "POST":
            body = self.fixtures.load('_os_volumes_create.json')
        else:
            raise NotImplementedError()

        return (httplib.OK, body, self.json_content_headers, httplib.responses[httplib.OK])

    def _v1_1_slug_os_volumes_cd76a3a1_c4ce_40f6_9b9f_07a61508938d(self, method, url, body, headers):
        if method == "GET":
            body = self.fixtures.load(
                '_os_volumes_cd76a3a1_c4ce_40f6_9b9f_07a61508938d.json')
        elif method == "DELETE":
            body = ''
        else:
            raise NotImplementedError()

        return (httplib.OK, body, self.json_content_headers, httplib.responses[httplib.OK])

    def _v1_1_slug_servers_12065_os_volume_attachments(self, method, url, body, headers):
        if method == "POST":
            body = self.fixtures.load(
                '_servers_12065_os_volume_attachments.json')
        else:
            raise NotImplementedError()

        return (httplib.OK, body, self.json_content_headers, httplib.responses[httplib.OK])

    def _v1_1_slug_servers_12065_os_volume_attachments_cd76a3a1_c4ce_40f6_9b9f_07a61508938d(self, method, url, body,
                                                                                            headers):
        if method == "DELETE":
            body = ''
        else:
            raise NotImplementedError()

        return (httplib.OK, body, self.json_content_headers, httplib.responses[httplib.OK])

    def _v1_1_slug_os_floating_ip_pools(self, method, url, body, headers):
        if method == "GET":
            body = self.fixtures.load('_floating_ip_pools.json')
            return (httplib.OK, body, self.json_content_headers, httplib.responses[httplib.OK])
        else:
            raise NotImplementedError()

    def _v1_1_slug_os_floating_ips_foo_bar_id(self, method, url, body, headers):
        if method == "DELETE":
            body = ''
            return (httplib.ACCEPTED, body, self.json_content_headers, httplib.responses[httplib.OK])
        else:
            raise NotImplementedError()

    def _v1_1_slug_os_floating_ips(self, method, url, body, headers):
        if method == "GET":
            body = self.fixtures.load('_floating_ips.json')
            return (httplib.OK, body, self.json_content_headers, httplib.responses[httplib.OK])
        elif method == "POST":
            body = self.fixtures.load('_floating_ip.json')
            return (httplib.OK, body, self.json_content_headers, httplib.responses[httplib.OK])
        else:
            raise NotImplementedError()

    def _v1_1_slug_servers_4242_action(self, method, url, body, headers):
        if method == "POST":
            body = ''
            return (httplib.ACCEPTED, body, self.json_content_headers, httplib.responses[httplib.OK])
        else:
            raise NotImplementedError()

    def _v1_1_slug_os_networks(self, method, url, body, headers):
        if method == 'GET':
            body = self.fixtures.load('_os_networks.json')
            return (httplib.OK, body, self.json_content_headers, httplib.responses[httplib.OK])
        elif method == 'POST':
            body = self.fixtures.load('_os_networks_POST.json')
            return (httplib.ACCEPTED, body, self.json_content_headers, httplib.responses[httplib.OK])
        raise NotImplementedError()

    def _v1_1_slug_os_networks_f13e5051_feea_416b_827a_1a0acc2dad14(self, method, url, body, headers):
        if method == 'DELETE':
            body = ''
            return (httplib.ACCEPTED, body, self.json_content_headers, httplib.responses[httplib.OK])
        raise NotImplementedError()

    def _v1_1_slug_servers_72258_action(self, method, url, body, headers):
        if method == 'POST':
            body = self.fixtures.load('_servers_suspend.json')
            return (httplib.ACCEPTED, body, self.json_content_headers, httplib.responses[httplib.OK])
        else:
            raise NotImplementedError()

    def _v1_1_slug_servers_12063_action(self, method, url, body, headers):
        if method == 'POST':
            body = self.fixtures.load('_servers_unpause.json')
            return (httplib.ACCEPTED, body, self.json_content_headers, httplib.responses[httplib.OK])
        else:
            raise NotImplementedError()

    def _v1_1_slug_servers_12086_action(self, method, url, body, headers):
        if method == 'POST':
            body = self.fixtures.load('_servers_12086_console_output.json')
            return (httplib.ACCEPTED, body, self.json_content_headers, httplib.responses[httplib.OK])
        else:
            raise NotImplementedError()

    def _v1_1_slug_os_snapshots(self, method, url, body, headers):
        if method == 'GET':
            body = self.fixtures.load('_os_snapshots.json')
        elif method == 'POST':
            body = self.fixtures.load('_os_snapshots_create.json')
        else:
            raise NotImplementedError()

        return (httplib.OK, body, self.json_content_headers, httplib.responses[httplib.OK])

    def _v1_1_slug_os_snapshots_3fbbcccf_d058_4502_8844_6feeffdf4cb5(self, method, url, body, headers):
        if method == 'GET':
            body = self.fixtures.load('_os_snapshot.json')
            status_code = httplib.OK
        elif method == 'DELETE':
            body = ''
            status_code = httplib.NO_CONTENT
        else:
            raise NotImplementedError()

        return (status_code, body, self.json_content_headers, httplib.responses[httplib.OK])

    def _v1_1_slug_os_snapshots_3fbbcccf_d058_4502_8844_6feeffdf4cb5_RACKSPACE(self, method, url, body, headers):
        if method == 'GET':
            body = self.fixtures.load('_os_snapshot_rackspace.json')
            status_code = httplib.OK
        elif method == 'DELETE':
            body = ''
            status_code = httplib.NO_CONTENT
        else:
            raise NotImplementedError()

        return (status_code, body, self.json_content_headers, httplib.responses[httplib.OK])

    def _v1_1_slug_os_snapshots_RACKSPACE(self, method, url, body, headers):
        if method == 'GET':
            body = self.fixtures.load('_os_snapshots_rackspace.json')
        elif method == 'POST':
            body = self.fixtures.load('_os_snapshots_create_rackspace.json')
        else:
            raise NotImplementedError()

        return (httplib.OK, body, self.json_content_headers, httplib.responses[httplib.OK])

    def _v2_1337_v2_0_networks(self, method, url, body, headers):
        if method == 'GET':
            if "router:external=True" in url:
                body = self.fixtures.load('_v2_0__networks_public.json')
                return (httplib.OK, body, self.json_content_headers, httplib.responses[httplib.OK])
            else:
                body = self.fixtures.load('_v2_0__networks.json')
                return (httplib.OK, body, self.json_content_headers, httplib.responses[httplib.OK])
        elif method == 'POST':
            body = self.fixtures.load('_v2_0__networks_POST.json')
            return (httplib.ACCEPTED, body, self.json_content_headers, httplib.responses[httplib.OK])
        raise NotImplementedError()

    def _v2_1337_v2_0_networks_d32019d3_bc6e_4319_9c1d_6722fc136a22(self, method, url, body, headers):
        if method == 'GET':
            body = self.fixtures.load('_v2_0__networks_POST.json')
            return (httplib.OK, body, self.json_content_headers, httplib.responses[httplib.OK])
        elif method == 'DELETE':
            body = ''
            return (httplib.NO_CONTENT, body, self.json_content_headers, httplib.responses[httplib.OK])

    def _v2_1337_v2_0_subnets_08eae331_0402_425a_923c_34f7cfe39c1b(self, method, url, body, headers):
        if method == 'GET':
            body = self.fixtures.load('_v2_0__subnet.json')
            return (httplib.OK, body, self.json_content_headers, httplib.responses[httplib.OK])
        if method == 'DELETE':
            body = ''
            return (httplib.NO_CONTENT, body, self.json_content_headers, httplib.responses[httplib.OK])
        elif method == 'PUT':
            body = self.fixtures.load('_v2_0__subnet.json')
            return (httplib.OK, body, self.json_content_headers, httplib.responses[httplib.OK])

    def _v2_1337_v2_0_subnets(self, method, url, body, headers):
        if method == 'POST':
            body = self.fixtures.load('_v2_0__subnet.json')
            return (httplib.CREATED, body, self.json_content_headers, httplib.responses[httplib.OK])
        else:
            body = self.fixtures.load('_v2_0__subnets.json')
            return (httplib.OK, body, self.json_content_headers, httplib.responses[httplib.OK])

    def _v2_1337_volumes_detail(self, method, url, body, headers):
        body = self.fixtures.load('_v2_0__volumes.json')
        return (httplib.OK, body, self.json_content_headers, httplib.responses[httplib.OK])

    def _v2_1337_volumes(self, method, url, body, headers):
        if method == 'POST':
            body = self.fixtures.load('_v2_0__volume.json')
            return (httplib.CREATED, body, self.json_content_headers, httplib.responses[httplib.OK])

    def _v2_1337_volumes_cd76a3a1_c4ce_40f6_9b9f_07a61508938d(self, method, url, body, headers):
        if method == 'GET':
            body = self.fixtures.load('_v2_0__volume.json')
            return (httplib.OK, body, self.json_content_headers, httplib.responses[httplib.OK])
        if method == 'DELETE':
            body = ''
            return (httplib.NO_CONTENT, body, self.json_content_headers, httplib.responses[httplib.OK])

    def _v2_1337_volumes_abc6a3a1_c4ce_40f6_9b9f_07a61508938d(self, method, url, body, headers):
        if method == 'GET':
            body = self.fixtures.load('_v2_0__volume_abc6a3a1_c4ce_40f6_9b9f_07a61508938d.json')
            return (httplib.OK, body, self.json_content_headers, httplib.responses[httplib.OK])
        if method == 'DELETE':
            body = ''
            return (httplib.NO_CONTENT, body, self.json_content_headers, httplib.responses[httplib.OK])

    def _v2_1337_snapshots_detail(self, method, url, body, headers):
        if ('unit_test=paginate' in url and 'marker' not in url) or \
                'unit_test=pagination_loop' in url:
            body = self.fixtures.load('_v2_0__snapshots_paginate_start.json')
        else:
            body = self.fixtures.load('_v2_0__snapshots.json')
        return (httplib.OK, body, self.json_content_headers, httplib.responses[httplib.OK])

    def _v2_1337_snapshots(self, method, url, body, headers):
        if method == 'POST':
            body = self.fixtures.load('_v2_0__snapshot.json')
            return (httplib.CREATED, body, self.json_content_headers, httplib.responses[httplib.OK])

    def _v2_1337_snapshots_3fbbcccf_d058_4502_8844_6feeffdf4cb5(self, method, url, body, headers):
        if method == 'GET':
            body = self.fixtures.load('_v2_0__snapshot.json')
            return (httplib.OK, body, self.json_content_headers, httplib.responses[httplib.OK])
        if method == 'DELETE':
            body = ''
            return (httplib.NO_CONTENT, body, self.json_content_headers, httplib.responses[httplib.OK])

    def _v2_1337_v2_0_security_groups(self, method, url, body, headers):
        if method == 'POST':
            body = self.fixtures.load('_v2_0__security_group.json')
            return (httplib.CREATED, body, self.json_content_headers, httplib.responses[httplib.OK])
        if method == 'GET':
            body = self.fixtures.load('_v2_0__security_groups.json')
            return (httplib.OK, body, self.json_content_headers, httplib.responses[httplib.OK])

    def _v2_1337_v2_0_security_groups_6(self, method, url, body, headers):
        if method == 'GET':
            body = self.fixtures.load('_v2_0__security_group.json')
            return (httplib.OK, body, self.json_content_headers, httplib.responses[httplib.OK])
        if method == 'DELETE':
            body = ''
            return (httplib.NO_CONTENT, body, self.json_content_headers, httplib.responses[httplib.OK])

    def _v2_1337_v2_0_security_group_rules(self, method, url, body, headers):
        if method == 'POST':
            body = self.fixtures.load('_v2_0__security_group_rule.json')
            return (httplib.CREATED, body, self.json_content_headers, httplib.responses[httplib.OK])

    def _v2_1337_v2_0_security_group_rules_2(self, method, url, body, headers):
        if method == 'DELETE':
            body = ''
            return (httplib.NO_CONTENT, body, self.json_content_headers, httplib.responses[httplib.OK])

    def _v2_1337_v2_0_floatingips(self, method, url, body, headers):
        if method == 'POST':
            body = self.fixtures.load('_v2_0__floatingip.json')
            return (httplib.CREATED, body, self.json_content_headers, httplib.responses[httplib.OK])
        if method == 'GET':
            body = self.fixtures.load('_v2_0__floatingips.json')
            return (httplib.OK, body, self.json_content_headers, httplib.responses[httplib.OK])
    
    def _v2_1337_v2_0_floatingips_foo_bar_id(self, method, url, body, headers):
        if method == 'DELETE':
            body = ''
            return (httplib.NO_CONTENT, body, self.json_content_headers, httplib.responses[httplib.OK])

    def _v2_1337_v2_0_routers_f8a44de0_fc8e_45df_93c7_f79bf3b01c95(self, method, url, body, headers):
        if method == 'GET':
            body = self.fixtures.load('_v2_0__router.json')
            return (httplib.OK, body, self.json_content_headers, httplib.responses[httplib.OK])
        if method == 'DELETE':
            body = ''
            return (httplib.NO_CONTENT, body, self.json_content_headers, httplib.responses[httplib.OK])

    def _v2_1337_v2_0_routers(self, method, url, body, headers):
        if method == 'POST':
            body = self.fixtures.load('_v2_0__router.json')
            return (httplib.CREATED, body, self.json_content_headers, httplib.responses[httplib.OK])
        else:
            body = self.fixtures.load('_v2_0__routers.json')
            return (httplib.OK, body, self.json_content_headers, httplib.responses[httplib.OK])

    def _v2_1337_v2_0_routers_f8a44de0_fc8e_45df_93c7_f79bf3b01c95_add_router_interface(self, method, url,
                                                                                        body, headers):
        if method == 'PUT':
            body = self.fixtures.load('_v2_0__router_interface.json')
            return (httplib.OK, body, self.json_content_headers, httplib.responses[httplib.OK])

    def _v2_1337_v2_0_routers_f8a44de0_fc8e_45df_93c7_f79bf3b01c95_remove_router_interface(self, method, url,
                                                                                           body, headers):
        if method == 'PUT':
            body = self.fixtures.load('_v2_0__router_interface.json')
            return (httplib.OK, body, self.json_content_headers, httplib.responses[httplib.OK])
# This exists because the nova compute url in devstack has v2 in there but the v1.1 fixtures
# work fine.


class OpenStack_2_0_MockHttp(OpenStack_1_1_MockHttp):

    def __init__(self, *args, **kwargs):
        super(OpenStack_2_0_MockHttp, self).__init__(*args, **kwargs)

        methods1 = OpenStack_1_1_MockHttp.__dict__

        names1 = [m for m in methods1 if m.find('_v1_1') == 0]

        for name in names1:
            method = methods1[name]
            new_name = name.replace('_v1_1_slug_', '_v2_1337_')
            setattr(self, new_name, method_type(method, self,
                                                OpenStack_2_0_MockHttp))


class OpenStack_1_1_Auth_2_0_Tests(OpenStack_1_1_Tests):
    driver_args = OPENSTACK_PARAMS + ('1.1',)
    driver_kwargs = {'ex_force_auth_version': '2.0'}

    def setUp(self):
        self.driver_klass.connectionCls.conn_class = OpenStack_2_0_MockHttp
        self.driver_klass.connectionCls.auth_url = "https://auth.api.example.com"
        OpenStackMockHttp.type = None
        OpenStack_1_1_MockHttp.type = None
        OpenStack_2_0_MockHttp.type = None
        self.driver = self.create_driver()
        # normally authentication happens lazily, but we force it here
        self.driver.connection._populate_hosts_and_request_paths()
        clear_pricing_data()
        self.node = self.driver.list_nodes()[1]

    def test_auth_user_info_is_set(self):
        self.driver.connection._populate_hosts_and_request_paths()
        self.assertEqual(self.driver.connection.auth_user_info, {
            'id': '7',
            'name': 'testuser',
            'roles': [{'description': 'Default Role.',
                       'id': 'identity:default',
                       'name': 'identity:default'}]})


if __name__ == '__main__':
    sys.exit(unittest.main())<|MERGE_RESOLUTION|>--- conflicted
+++ resolved
@@ -2001,7 +2001,6 @@
         self.assertFalse("display_name" in kwargs["data"]["snapshot"])
         self.assertFalse("display_description" in kwargs["data"]["snapshot"])
 
-<<<<<<< HEAD
     def test_ex_list_routers(self):
         routers = self.driver.ex_list_routers()
         router = routers[0]
@@ -2029,7 +2028,7 @@
         self.assertTrue(self.driver.ex_del_router_port(router, port))
         self.assertTrue(self.driver.ex_add_router_subnet(router, subnet))
         self.assertTrue(self.driver.ex_del_router_subnet(router, subnet))
-=======
+
     def test_detach_volume(self):
         node = self.driver.list_nodes()[0]
         volume = self.driver.ex_get_volume(
@@ -2038,7 +2037,6 @@
             self.driver.attach_volume(node, volume, '/dev/sdb'), True)
         self.assertEqual(self.driver.detach_volume(volume), True)
 
->>>>>>> 064ad6cd
 
 class OpenStack_1_1_FactoryMethodTests(OpenStack_1_1_Tests):
     should_list_locations = False
