# Licensed to the Apache Software Foundation (ASF) under one or more
# contributor license agreements.  See the NOTICE file distributed with
# this work for additional information regarding copyright ownership.
# The ASF licenses this file to You under the Apache License, Version 2.0
# (the "License"); you may not use this file except in compliance with
# the License.  You may obtain a copy of the License at
#
#     http://www.apache.org/licenses/LICENSE-2.0
#
# Unless required by applicable law or agreed to in writing, software
# distributed under the License is distributed on an "AS IS" BASIS,
# WITHOUT WARRANTIES OR CONDITIONS OF ANY KIND, either express or implied.
# See the License for the specific language governing permissions and
# limitations under the License.

"""
Subclass for httplib.HTTPSConnection with optional certificate name
verification, depending on libcloud.security settings.
"""

import os
import socket

import requests

import libcloud.security
from libcloud.utils.py3 import urlparse


__all__ = [
    'LibcloudBaseConnection',
    'LibcloudConnection'
]

HTTP_PROXY_ENV_VARIABLE_NAME = 'http_proxy'

# Error message which is thrown when establishing SSL / TLS connection fails
UNSUPPORTED_TLS_VERSION_ERROR_MSG = """
Failed to establish SSL / TLS connection (%s). It is possible that the server \
doesn't support requested SSL / TLS version (%s).
For information on how to work around this issue, please see \
https://libcloud.readthedocs.org/en/latest/other/\
ssl-certificate-validation.html#changing-used-ssl-tls-version
""".strip()

# Maps ssl.PROTOCOL_* constant to the actual SSL / TLS version name
SSL_CONSTANT_TO_TLS_VERSION_MAP = {
    0: 'SSL v2',
    2: 'SSLv3, TLS v1.0, TLS v1.1, TLS v1.2',
    3: 'TLS v1.0',
    4: 'TLS v1.1',
    5: 'TLS v1.2'
}


class LibcloudBaseConnection(object):
    """
    Base connection class to inherit from.

    Note: This class should not be instantiated directly.
    """

    session = None

    proxy_scheme = None
    proxy_host = None
    proxy_port = None

    proxy_username = None
    proxy_password = None

    http_proxy_used = False

    ca_cert = None

    def __init__(self):
        self.session = requests.Session()
        self.verify = True
        self.ca_cert = None

    def set_http_proxy(self, proxy_url):
        """
        Set a HTTP proxy which will be used with this connection.

        :param proxy_url: Proxy URL (e.g. http://<hostname>:<port> without
                          authentication and
                          http://<username>:<password>@<hostname>:<port> for
                          basic auth authentication information.
        :type proxy_url: ``str``
        """
        result = self._parse_proxy_url(proxy_url=proxy_url)
        scheme = result[0]
        host = result[1]
        port = result[2]
        username = result[3]
        password = result[4]

        self.proxy_scheme = scheme
        self.proxy_host = host
        self.proxy_port = port
        self.proxy_username = username
        self.proxy_password = password
        self.http_proxy_used = True

        self.session.proxies = {
            self.proxy_scheme: proxy_url
        }

    def _parse_proxy_url(self, proxy_url):
        """
        Parse and validate a proxy URL.

        :param proxy_url: Proxy URL (e.g. http://hostname:3128)
        :type proxy_url: ``str``

        :rtype: ``tuple`` (``scheme``, ``hostname``, ``port``)
        """
        parsed = urlparse.urlparse(proxy_url)

        if parsed.scheme != 'http':
            raise ValueError('Only http proxies are supported')

        if not parsed.hostname or not parsed.port:
            raise ValueError('proxy_url must be in the following format: '
                             'http://<proxy host>:<proxy port>')

        proxy_scheme = parsed.scheme
        proxy_host, proxy_port = parsed.hostname, parsed.port

        netloc = parsed.netloc

        if '@' in netloc:
            username_password = netloc.split('@', 1)[0]
            split = username_password.split(':', 1)

            if len(split) < 2:
                raise ValueError('URL is in an invalid format')

            proxy_username, proxy_password = split[0], split[1]
        else:
            proxy_username = None
            proxy_password = None

        return (proxy_scheme, proxy_host, proxy_port, proxy_username,
                proxy_password)

    def _setup_verify(self):
        self.verify = libcloud.security.VERIFY_SSL_CERT

    def _setup_ca_cert(self):
        if self.verify is False:
            pass
        else:
            self.ca_cert = libcloud.security.CA_CERTS_PATH


class LibcloudConnection(LibcloudBaseConnection):
    timeout = None
    host = None
    response = None

    def __init__(self, host, port, **kwargs):
        self.host = '{}://{}'.format(
            'https' if port == 443 else 'http',
            host
        )
        # Support for HTTP proxy
        proxy_url_env = os.environ.get(HTTP_PROXY_ENV_VARIABLE_NAME, None)
        proxy_url = kwargs.pop('proxy_url', proxy_url_env)

        super(LibcloudConnection, self).__init__()

        if proxy_url:
            self.set_http_proxy(proxy_url=proxy_url)
<<<<<<< HEAD
        self.session.timeout = kwargs.get('timeout', 60)

    def request(self, method, url, body=None, headers=None, raw=False):
        self.response = self.session.request(
            method=method.lower(),
            url=''.join([self.host, url]),
            data=body,
            headers=headers,
            allow_redirects=1,
            stream=raw,
            verify=self.ca_cert if self.ca_cert is not None else self.verify
        )

    def getresponse(self):
        return self

    def getheaders(self):
        # urlib decoded response body, libcloud has a bug
        # and will not check if content is gzipped, so let's
        # remove headers indicating compressed content.
        if 'content-encoding' in self.response.headers:
            del self.response.headers['content-encoding']
        return self.response.headers

    @property
    def status(self):
        return self.response.status_code

    @property
    def reason(self):
        return None if self.response.status_code > 400 else self.response.text

    def connect(self):  # pragma: no cover
        pass

    def read(self):
        return self.response.content

    def close(self):  # pragma: no cover
        # return connection back to pool
        self.response.close()
=======

    def _setup_verify(self):
        """
        Setup Verify SSL or not

        Reads security module's VERIFY_SSL_CERT and toggles whether
        the class overrides the connect() class method or runs the
        inherited httplib.HTTPSConnection connect()
        """
        self.verify = libcloud.security.VERIFY_SSL_CERT

        if self.verify:
            self._setup_ca_cert()
        else:
            warnings.warn(libcloud.security.VERIFY_SSL_DISABLED_MSG)

    def _setup_ca_cert(self):
        """
        Setup CA Certs

        Search in CA_CERTS_PATH for valid candidates and
        return first match.  Otherwise, complain about certs
        not being available.
        """
        if not self.verify:
            return

        ca_certs_available = [cert
                              for cert in libcloud.security.CA_CERTS_PATH
                              if os.path.exists(cert) and os.path.isfile(cert)]
        if ca_certs_available:
            # use first available certificate
            self.ca_cert = ca_certs_available[0]
        else:
            raise RuntimeError(
                libcloud.security.CA_CERTS_UNAVAILABLE_ERROR_MSG)

    def connect(self):
        """
        Connect

        Checks if verification is toggled; if not, just call
        httplib.HTTPSConnection's connect
        """
        if not self.verify:
            return httplib.HTTPSConnection.connect(self)

        # otherwise, create a connection and verify the hostname
        # use socket.create_connection (in 2.6+) if possible
        if getattr(socket, 'create_connection', None):
            sock = socket.create_connection((self.host, self.port),
                                            self.timeout)
        else:
            sock = socket.socket(socket.AF_INET, socket.SOCK_STREAM)
            sock.connect((self.host, self.port))

        # Activate the HTTP proxy
        if self.http_proxy_used:
            self._activate_http_proxy(sock=sock)

        ssl_version = libcloud.security.SSL_VERSION

        # If we support SNI, use SSLContext and tls_context.wrap_socket()
        # else revert to older behaviour with ssl.wrap_socket()
        # Note: This feature is only available in Python 2.7.9 and
        # Python >= 3.2
        has_sni = getattr(ssl, 'HAS_SNI', False)

        if has_sni:
            self.tls_context = ssl.SSLContext(ssl_version)
            self.tls_context.verify_mode = ssl.CERT_REQUIRED

            if self.cert_file and self.key_file:
                self.tls_context.load_cert_chain(
                    certfile=self.cert_file,
                    keyfile=self.key_file,
                    password=None)

            if self.ca_cert:
                self.tls_context.load_verify_locations(cafile=self.ca_cert)

            try:
                self.sock = self.tls_context.wrap_socket(
                    sock,
                    server_hostname=self.host,
                )
            except:
                exc = sys.exc_info()[1]
                exc = get_socket_error_exception(ssl_version=ssl_version,
                                                 exc=exc)
                raise exc
        else:
            # SNI support not available
            try:
                self.sock = ssl.wrap_socket(
                    sock,
                    self.key_file,
                    self.cert_file,
                    cert_reqs=ssl.CERT_REQUIRED,
                    ca_certs=self.ca_cert,
                    ssl_version=ssl_version
                )
            except:
                exc = sys.exc_info()[1]
                exc = get_socket_error_exception(ssl_version=ssl_version,
                                                 exc=exc)
                raise exc

        cert = self.sock.getpeercert()

        # Verify Hostname
        try:
            match_hostname(cert, self.host)
        except CertificateError:
            e = sys.exc_info()[1]
            raise ssl.SSLError('Failed to verify hostname: %s' % (str(e)))
>>>>>>> 9e5976c9


def get_socket_error_exception(ssl_version, exc):
    """
    Function which intercepts socket.error exceptions and re-throws an
    exception with a more user-friendly message in case server doesn't support
    requested SSL version.
    """
    exc_msg = str(exc)

    # Re-throw an exception with a more friendly error message
    if 'connection reset by peer' in exc_msg.lower():
        ssl_version_name = SSL_CONSTANT_TO_TLS_VERSION_MAP[ssl_version]
        msg = (UNSUPPORTED_TLS_VERSION_ERROR_MSG %
               (exc_msg, ssl_version_name))

        # Note: In some cases arguments are (errno, message) and in
        # other it's just (message,)
        exc_args = getattr(exc, 'args', [])

        if len(exc_args) == 2:
            new_exc_args = [exc.args[0], msg]
        else:
            new_exc_args = [msg]

        new_exc = socket.error(*new_exc_args)
        new_exc.original_exc = exc
        return new_exc
    else:
        return exc<|MERGE_RESOLUTION|>--- conflicted
+++ resolved
@@ -172,7 +172,6 @@
 
         if proxy_url:
             self.set_http_proxy(proxy_url=proxy_url)
-<<<<<<< HEAD
         self.session.timeout = kwargs.get('timeout', 60)
 
     def request(self, method, url, body=None, headers=None, raw=False):
@@ -214,124 +213,6 @@
     def close(self):  # pragma: no cover
         # return connection back to pool
         self.response.close()
-=======
-
-    def _setup_verify(self):
-        """
-        Setup Verify SSL or not
-
-        Reads security module's VERIFY_SSL_CERT and toggles whether
-        the class overrides the connect() class method or runs the
-        inherited httplib.HTTPSConnection connect()
-        """
-        self.verify = libcloud.security.VERIFY_SSL_CERT
-
-        if self.verify:
-            self._setup_ca_cert()
-        else:
-            warnings.warn(libcloud.security.VERIFY_SSL_DISABLED_MSG)
-
-    def _setup_ca_cert(self):
-        """
-        Setup CA Certs
-
-        Search in CA_CERTS_PATH for valid candidates and
-        return first match.  Otherwise, complain about certs
-        not being available.
-        """
-        if not self.verify:
-            return
-
-        ca_certs_available = [cert
-                              for cert in libcloud.security.CA_CERTS_PATH
-                              if os.path.exists(cert) and os.path.isfile(cert)]
-        if ca_certs_available:
-            # use first available certificate
-            self.ca_cert = ca_certs_available[0]
-        else:
-            raise RuntimeError(
-                libcloud.security.CA_CERTS_UNAVAILABLE_ERROR_MSG)
-
-    def connect(self):
-        """
-        Connect
-
-        Checks if verification is toggled; if not, just call
-        httplib.HTTPSConnection's connect
-        """
-        if not self.verify:
-            return httplib.HTTPSConnection.connect(self)
-
-        # otherwise, create a connection and verify the hostname
-        # use socket.create_connection (in 2.6+) if possible
-        if getattr(socket, 'create_connection', None):
-            sock = socket.create_connection((self.host, self.port),
-                                            self.timeout)
-        else:
-            sock = socket.socket(socket.AF_INET, socket.SOCK_STREAM)
-            sock.connect((self.host, self.port))
-
-        # Activate the HTTP proxy
-        if self.http_proxy_used:
-            self._activate_http_proxy(sock=sock)
-
-        ssl_version = libcloud.security.SSL_VERSION
-
-        # If we support SNI, use SSLContext and tls_context.wrap_socket()
-        # else revert to older behaviour with ssl.wrap_socket()
-        # Note: This feature is only available in Python 2.7.9 and
-        # Python >= 3.2
-        has_sni = getattr(ssl, 'HAS_SNI', False)
-
-        if has_sni:
-            self.tls_context = ssl.SSLContext(ssl_version)
-            self.tls_context.verify_mode = ssl.CERT_REQUIRED
-
-            if self.cert_file and self.key_file:
-                self.tls_context.load_cert_chain(
-                    certfile=self.cert_file,
-                    keyfile=self.key_file,
-                    password=None)
-
-            if self.ca_cert:
-                self.tls_context.load_verify_locations(cafile=self.ca_cert)
-
-            try:
-                self.sock = self.tls_context.wrap_socket(
-                    sock,
-                    server_hostname=self.host,
-                )
-            except:
-                exc = sys.exc_info()[1]
-                exc = get_socket_error_exception(ssl_version=ssl_version,
-                                                 exc=exc)
-                raise exc
-        else:
-            # SNI support not available
-            try:
-                self.sock = ssl.wrap_socket(
-                    sock,
-                    self.key_file,
-                    self.cert_file,
-                    cert_reqs=ssl.CERT_REQUIRED,
-                    ca_certs=self.ca_cert,
-                    ssl_version=ssl_version
-                )
-            except:
-                exc = sys.exc_info()[1]
-                exc = get_socket_error_exception(ssl_version=ssl_version,
-                                                 exc=exc)
-                raise exc
-
-        cert = self.sock.getpeercert()
-
-        # Verify Hostname
-        try:
-            match_hostname(cert, self.host)
-        except CertificateError:
-            e = sys.exc_info()[1]
-            raise ssl.SSLError('Failed to verify hostname: %s' % (str(e)))
->>>>>>> 9e5976c9
 
 
 def get_socket_error_exception(ssl_version, exc):
