#!/usr/bin/env python
#
#  Licensed to the Apache Software Foundation (ASF) under one
#  or more contributor license agreements.  See the NOTICE file
#  distributed with this work for additional information
#  regarding copyright ownership.  The ASF licenses this file
#  to you under the Apache License, Version 2.0 (the
#  "License"); you may not use this file except in compliance
#  with the License.  You may obtain a copy of the License at
#
#    http://www.apache.org/licenses/LICENSE-2.0
#
#  Unless required by applicable law or agreed to in writing,
#  software distributed under the License is distributed on an
#  "AS IS" BASIS, WITHOUT WARRANTIES OR CONDITIONS OF ANY
#  KIND, either express or implied.  See the License for the
#  specific language governing permissions and limitations
#  under the License.

"""
This script downloads and parses AWS EC2 from https://pricing.us-east-1.amazonaws.com/offers/v1.0/aws/AmazonEC2/current/index.json.
It writes a Python module with constants about EC2's sizes and regions.

Use it as following:
    $ python contrib/scrape-ec2-sizes.py > libcloud/compute/constants.py
"""

import re
import os
import json

import requests
import ijson  # pylint: disable=import-error

FILEPATH = os.environ.get('TMP_JSON', '/tmp/ec.json')
URL = "https://pricing.us-east-1.amazonaws.com/offers/v1.0/aws/AmazonEC2/current/index.json"
IGNORED_FIELDS = ['locationType', 'operatingSystem']
REG1_STORAGE = re.compile(r'(\d+) x ([0-9,]+)')
REG2_STORAGE = re.compile(r'(\d+) GB.*?')
REG_BANDWIDTH = re.compile(r'\D*(\d+)\D*')
#  From <https://aws.amazon.com/marketplace/help/200777880>
REGION_DETAILS = {
    # America
    'US East (N. Virginia)': {
        'id': 'us-east-1',
        'endpoint': 'ec2.us-east-1.amazonaws.com',
        'api_name': 'ec2_us_east',
        'country': 'USA',
        'signature_version': '2',
    },
    'US East (Ohio)': {
        'id': 'us-east-2',
        'endpoint': 'ec2.us-east-2.amazonaws.com',
        'api_name': 'ec2_us_east_ohio',
        'country': 'USA',
        'signature_version': '4',
    },
    'US West (N. California)': {
        'id': 'us-west-1',
        'endpoint': 'ec2.us-west-1.amazonaws.com',
        'api_name': 'ec2_us_west',
        'country': 'USA',
        'signature_version': '2',
    },
    'US West (Oregon)': {
        'id': 'us-west-2',
        'endpoint': 'ec2.us-west-2.amazonaws.com',
        'api_name': 'ec2_us_west_oregon',
        'country': 'US',
        'signature_version': '2',
    },
    'Canada (Central)': {
        'id': 'ca-central-1',
        'endpoint': 'ec2.ca-central-1.amazonaws.com',
        'api_name': 'ec2_ca_central_1',
        'country': 'Canada',
        'signature_version': '4',
    },
    'South America (Sao Paulo)': {
        'id': 'sa-east-1',
        'endpoint': 'ec2.sa-east-1.amazonaws.com',
        'api_name': 'ec2_sa_east',
        'country': 'Brazil',
        'signature_version': '2',
    },
    'AWS GovCloud (US)': {
        'id': 'us-gov-west-1',
        'endpoint': 'ec2.us-gov-west-1.amazonaws.com',
        'api_name': 'ec2_us_govwest',
        'country': 'US',
        'signature_version': '2',
    },
    # EU
    'eu-west-1': {
        'id': 'eu-west-1',
        'endpoint': 'ec2.eu-west-1.amazonaws.com',
        'api_name': 'ec2_eu_west',
        'country': 'Ireland',
        'signature_version': '2',
    },
    'EU (Ireland)': {  # Duplicate from AWS' JSON
        'id': 'eu-west-1',
        'endpoint': 'ec2.eu-west-1.amazonaws.com',
        'api_name': 'ec2_eu_west',
        'country': 'Ireland',
        'signature_version': '2',
    },
    'EU (London)': {
        'id': 'eu-west-2',
        'endpoint': 'ec2.eu-west-2.amazonaws.com',
        'api_name': 'ec2_eu_west_london',
        'country': 'United Kingdom',
        'signature_version': '4',
    },
    'EU (Paris)': {
        'id': 'eu-west-3',
        'endpoint': 'ec2.eu-west-3.amazonaws.com',
        'api_name': 'ec2_eu_west_paris',
        'country': 'France',
        'signature_version': '4',
    },
    'EU (Frankfurt)': {
        'id': 'eu-central-1',
        'endpoint': 'ec2.eu-central-1.amazonaws.com',
        'api_name': 'ec2_eu_central',
        'country': 'Frankfurt',
        'signature_version': '4',
    },
    'EU (Stockholm)': {
        'id': 'eu-north-1',
        'endpoint': 'ec2.eu-north-1.amazonaws.com',
        'api_name': 'ec2_eu_north_stockholm',
        'country': 'Stockholm',
        'signature_version': '4',
    },
    # Asia
    'Asia Pacific (Mumbai)': {
        'id': 'ap-south-1',
        'endpoint': 'ec2.ap-south-1.amazonaws.com',
        'api_name': 'ec2_ap_south_1',
        'country': 'India',
        'signature_version': '4',
    },
    'Asia Pacific (Singapore)': {
        'id': 'ap-southeast-1',
        'endpoint': 'ec2.ap-southeast-1.amazonaws.com',
        'api_name': 'ec2_ap_southeast',
        'country': 'Singapore',
        'signature_version': '2',
    },
    'Asia Pacific (Sydney)': {
        'id': 'ap-southeast-2',
        'endpoint': 'ec2.ap-southeast-2.amazonaws.com',
        'api_name': 'ec2_ap_southeast_2',
        'country': 'Australia',
        'signature_version': '2',
    },
    'Asia Pacific (Tokyo)': {
        'id': 'ap-northeast-1',
        'endpoint': 'ec2.ap-northeast-1.amazonaws.com',
        'api_name': 'ec2_ap_northeast',
        'country': 'Japan',
        'signature_version': '2',
    },
    'Asia Pacific (Seoul)': {
        'id': 'ap-northeast-2',
        'endpoint': 'ec2.ap-northeast-2.amazonaws.com',
        'api_name': 'ec2_ap_northeast',
        'country': 'South Korea',
        'signature_version': '4',
    },
    'Asia Pacific (Osaka-Local)': {
        'id': 'ap-northeast-3',
        'endpoint': 'ec2.ap-northeast-3.amazonaws.com',
        'api_name': 'ec2_ap_northeast',
        'country': 'Japan',
        'signature_version': '4',
    },
    # Not in JSON
    'China (Beijing)': {
        'id': 'cn-north-1',
        'endpoint': 'ec2.cn-north-1.amazonaws.com.cn',
        'api_name': 'ec2_cn_north',
        'country': 'China',
        'signature_version': '4',
    },
    'China (Ningxia)': {
        'id': 'cn-northwest-1',
        'endpoint': 'ec2.cn-northwest-1.amazonaws.com.cn',
        'api_name': 'ec2_cn_northwest',
        'country': 'China',
        'signature_version': '4',
    },
}


def download_json():
    response = requests.get(URL, stream=True)
    try:
        return open(FILEPATH, 'r')
    except IOError:
        with open(FILEPATH, 'wb') as fo:
            for chunk in response.iter_content(chunk_size=2**20):
                if chunk:
                    fo.write(chunk)
    return open(FILEPATH, 'r')


def get_json():
    try:
        return open(FILEPATH, 'r')
    except IOError:
        return download_json()


def filter_extras(extras):
    return {
        key: extras[key] for key in extras
        if key not in [
            'capacitystatus', 'ebsOptimized', 'operation', 'licenseModel',
            'preInstalledSw', 'tenancy', 'usagetype'
        ]
    }


def parse():
    # Set vars
    sizes = {}
    regions = {r['id']: r for r in REGION_DETAILS.values()}
    for region_id in regions:
        regions[region_id]['instance_types'] = []
    # Parse
    json_file = get_json()
    products_data = ijson.items(json_file, 'products')
    products_data = next(products_data)
    for sku in products_data:
        if products_data[sku]['productFamily'] != "Compute Instance":
            continue
        location = products_data[sku]['attributes'].pop('location')
        if location not in REGION_DETAILS:
            continue
        # Get region & size ID
        region_id = REGION_DETAILS[location]['id']
        instance_type = products_data[sku]['attributes']['instanceType']
        # Add size to region
        if instance_type not in regions[region_id]['instance_types']:
            regions[region_id]['instance_types'].append(instance_type)
        # Parse sizes
        if instance_type not in sizes:
            for field in IGNORED_FIELDS:
                products_data[sku]['attributes'].pop(field, None)
            # Compute RAM
            ram = int(float(products_data[sku]['attributes']['memory'].split()[0]
                      .replace(',', '')) * 1024)
            # Compute bandwdith
            bw_match = REG_BANDWIDTH.match(products_data[sku]['attributes']['networkPerformance'])
            if bw_match is not None:
                bandwidth = int(bw_match.groups()[0])
            else:
                bandwidth = None
            sizes[instance_type] = {
                'id': instance_type,
                'name': instance_type,
                'ram': ram,
                'bandwidth': bandwidth,
                'extra': filter_extras(products_data[sku]['attributes']),
            }
            if products_data[sku]['attributes'].get('storage') != "EBS only":
                match = REG1_STORAGE.match(products_data[sku]['attributes']['storage'])
                if match:
                    disk_number, disk_size = match.groups()
                else:
                    match = REG2_STORAGE.match(products_data[sku]['attributes']['storage'])
                    if match:
                        disk_number, disk_size = 1, match.groups()[0]
                    else:
                        disk_number, disk_size = 0, '0'
                disk_number, disk_size = int(disk_number), int(disk_size.replace(',', ''))
                sizes[instance_type]['disk'] = disk_number * disk_size
            else:
                sizes[instance_type]['disk'] = 0
            products_data[sku]['attributes']
    # Sort
    for region in regions:
        regions[region]['instance_types'] = sorted(regions[region]['instance_types'])
    return sizes, regions


def dump():
    sizes, regions = parse()
    print("# File generated by script - DO NOT EDIT manually")
    print("# Licensed to the Apache Software Foundation (ASF) under one or more")
    print("# contributor license agreements.  See the NOTICE file distributed with")
    print("# this work for additional information regarding copyright ownership.")
    print("# The ASF licenses this file to You under the Apache License, Version 2.0")
    print("# (the \"License\"); you may not use this file except in compliance with")
    print("# the License.  You may obtain a copy of the License at")
    print("#")
    print("#     http://www.apache.org/licenses/LICENSE-2.0")
    print("#")
    print("# Unless required by applicable law or agreed to in writing, software")
    print("# distributed under the License is distributed on an \"AS IS\" BASIS,")
    print("# WITHOUT WARRANTIES OR CONDITIONS OF ANY KIND, either express or implied.")
    print("# See the License for the specific language governing permissions and")
    print("# limitations under the License.")

    separators = (',', ': ')

    print("INSTANCE_TYPES = " + json.dumps(sizes, indent=4, sort_keys=True,
<<<<<<< HEAD
                                           separators=separators).replace('null','None'))
=======
                                           separators=separators).replace('null', 'None'))
>>>>>>> 9992ef3f
    print("REGION_DETAILS = " + json.dumps(regions, indent=4, sort_keys=True,
                                           separators=separators))


if __name__ == '__main__':
    dump()<|MERGE_RESOLUTION|>--- conflicted
+++ resolved
@@ -307,11 +307,7 @@
     separators = (',', ': ')
 
     print("INSTANCE_TYPES = " + json.dumps(sizes, indent=4, sort_keys=True,
-<<<<<<< HEAD
-                                           separators=separators).replace('null','None'))
-=======
                                            separators=separators).replace('null', 'None'))
->>>>>>> 9992ef3f
     print("REGION_DETAILS = " + json.dumps(regions, indent=4, sort_keys=True,
                                            separators=separators))
 
