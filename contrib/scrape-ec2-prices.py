--- conflicted
+++ resolved
@@ -38,7 +38,6 @@
 ]
 
 EC2_REGIONS = [
-<<<<<<< HEAD
     'us-east-1',
     'us-east-2',
     'us-west-1',
@@ -59,27 +58,6 @@
     'sa-east-1',
     'cn-north-1',
     'ap-east-1',
-=======
-    "us-east-1",
-    "us-east-2",
-    "us-west-1",
-    "us-west-2",
-    "us-gov-west-1",
-    "eu-west-1",
-    "eu-west-2",
-    "eu-west-3",
-    "eu-north-1",
-    "eu-central-1",
-    "ca-central-1",
-    "ap-southeast-1",
-    "ap-southeast-2",
-    "ap-northeast-1",
-    "ap-northeast-2",
-    "ap-south-1",
-    "sa-east-1",
-    "cn-north-1",
-    "ap-east-1",
->>>>>>> 39ae2936
 ]
 
 EC2_INSTANCE_TYPES = [
@@ -144,7 +122,6 @@
 
 # Maps EC2 region name to region name used in the pricing file
 REGION_NAME_MAP = {
-<<<<<<< HEAD
     'us-east': 'ec2_us_east',
     'us-east-1': 'ec2_us_east',
     'us-east-2': 'ec2_us_east_ohio',
@@ -170,31 +147,6 @@
     'us-gov-west-1': 'ec2_us_govwest',
     'cn-north-1': 'ec2_cn_north',
     'ap-east-1': 'ec2_ap_east',
-=======
-    "us-east": "ec2_us_east",
-    "us-east-1": "ec2_us_east",
-    "us-east-2": "ec2_us_east_ohio",
-    "us-west": "ec2_us_west",
-    "us-west-1": "ec2_us_west",
-    "us-west-2": "ec2_us_west_oregon",
-    "eu-west-1": "ec2_eu_west",
-    "eu-west-2": "ec2_eu_west_london",
-    "eu-west-3": "ec2_eu_west_3",
-    "eu-ireland": "ec2_eu_west",
-    "eu-central-1": "ec2_eu_central",
-    "ca-central-1": "ec2_ca_central_1",
-    "apac-sin": "ec2_ap_southeast",
-    "ap-southeast-1": "ec2_ap_southeast",
-    "apac-syd": "ec2_ap_southeast_2",
-    "ap-southeast-2": "ec2_ap_southeast_2",
-    "apac-tokyo": "ec2_ap_northeast",
-    "ap-northeast-1": "ec2_ap_northeast",
-    "ap-northeast-2": "ec2_ap_northeast",
-    "ap-south-1": "ec2_ap_south_1",
-    "sa-east-1": "ec2_sa_east",
-    "us-gov-west-1": "ec2_us_govwest",
-    "cn-north-1": "ec2_cn_north",
->>>>>>> 39ae2936
 }
 
 INSTANCE_SIZES = [
